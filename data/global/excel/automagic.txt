Name	version	spawnable	rare	level	maxlevel	levelreq	classspecific	class	classlevelreq	frequency	group	mod1code	mod1param	mod1min	mod1max	mod2code	mod2param	mod2min	mod2max	mod3code	mod3param	mod3min	mod3max	transformcolor	itype1	itype2	itype3	itype4	itype5	itype6	itype7	etype1	etype2	etype3	etype4	etype5	multiply	add
Fletcher's	100	1	1	1		15				3	300	skilltab	0	1	1										armo	weap											0	0
Bowyer's	100	1	1	40		30				2	300	skilltab	0	2	2										armo	weap											0	0
Archer's	100	1		60		45				1	300	skilltab	0	3	3										armo	weap											0	0
Acrobat's	100	1	1	1		15				3	301	skilltab	1	1	1										armo	weap											0	0
Gymnast's	100	1	1	40		30				2	301	skilltab	1	2	2										armo	weap											0	0
Athlete's	100	1		60		45				1	301	skilltab	1	3	3										armo	weap											0	0
Harpoonist's	100	1	1	1		15				3	302	skilltab	2	1	1										armo	weap											0	0
Spearmaiden's	100	1	1	40		30				2	302	skilltab	2	2	2										armo	weap											0	0
Lancer's	100	1		60		45				1	302	skilltab	2	3	3										armo	weap											0	0
of the Jackal	100	1	1	1		3				6	303	hp		1	5										armo	weap											0	0
of the Fox	100	1	1	11		8				5	303	hp		6	10										armo	weap											0	0
of the Wolf	100	1	1	27		20				4	303	hp		11	20										armo	weap											0	0
of the Tiger	100	1	1	43		35				3	303	hp		21	30										armo	weap											0	0
of the Mammoth	100	1	1	59		51				2	303	hp		31	40										armo	weap											0	0
of the Colossus	100	1		75		67				1	303	hp		41	60										armo	weap											0	0
Lizard's	100	1	1	3		2				4	303	mana		1	5										armo	weap											0	0
Snake's	100	1	1	12		9				3	303	mana		5	10										armo	weap											0	0
Serpent's	100	1	1	23		16				2	303	mana		11	20										armo	weap											0	0
Drake's	100	1	1	34		26				2	303	mana		21	30									cblu	armo	weap											0	0
Dragon's	100	1	1	45		37				1	303	mana		31	40									cblu	armo	weap											0	0
Wyrm's	100	1	1	56		48				1	303	mana		41	60									cblu	armo	weap											0	0
Great Wyrm's	100	1		67		59				1	303	mana		61	80									cblu	armo	weap											0	0
Shimmering	100	1	1	1		3				8	304	res-all		5	10										armo	weap											0	0
Rainbow	100	1	1	18		13				7	304	res-all		8	15										armo	weap											0	0
Scintillating	100	1	1	28		21				6	304	res-all		16	30										armo	weap											0	0
Prismatic	100	1	1	39		31				5	304	res-all		25	35										armo	weap											0	0
Chromatic	100	1		50		42				4	304	res-all		35	45										armo	weap											0	0
Sharp	100	1	1	10		5				3	304	att		15	30	dmg%		10	20						armo	weap											0	0
Fine	100	1	1	18		13				3	304	att		31	60	dmg%		21	30						armo	weap											0	0
Warrior's	100	1	1	30		23				2	304	att		61	80	dmg%		31	40						armo	weap											0	0
Soldier's	100	1	1	42		34				2	304	att		81	100	dmg%		41	50						armo	weap											0	0
Knight's	100	1	1	50		42				2	304	att		101	121	dmg%		51	65					dgld	armo	weap											0	0
of Blight	100	1	1	1		3				3	305	pois-min		8	8	pois-max		24	24	pois-len		75	75		armo	weap											0	0
of Venom	100	1	1	15		11				2	305	pois-min		16	16	pois-max		48	48	pois-len		75	75		armo	weap											0	0
of Pestilence	100	1	1	25		18				2	305	pois-min		32	32	pois-max		72	72	pois-len		100	100		armo	weap											0	0
of Anthrax	100	1		33		25				2	305	pois-min		64	64	pois-max		128	128	pois-len		100	100		armo	weap											0	0
<<<<<<< HEAD
Infinite	100	1		1		1				5	307	rep-quant	100												tkni	jave	taxe	mboq	mxbq								0	0
=======
Infinite	100	1		1		1				5	307	rep-quant	100												tkni	jave	taxe										0	0
Charm Weight: 1	100	1	1	1		1				1	309	charm-property		1	1										char												0	0
Charm Weight: 2	100	1	1	1		1				1	310	charm-property		2	2										char												0	0
Charm Weight: 3	100	1	1	1		1				1	311	charm-property		3	3										char												0	0
Add System	100	1	1	1		1				1	312	oskill	Hidden Charm Passive	1	1										weap												0	0
Add System Low Weapon	100	1	1	1		1				1	316	oskill	Hidden Charm Passive	1	1	levelreq	Level Requirement	-6	-6						weap												0	0
Fletcher's2	100	1	1	1		15				3	313	skilltab	0	1	1	oskill	Hidden Charm Passive	1	1						armo	weap											0	0
Bowyer's2	100	1	1	40		30				2	313	skilltab	0	2	2	oskill	Hidden Charm Passive	1	1						armo	weap											0	0
Archer's2	100	1	1	60		45				1	313	skilltab	0	3	3	oskill	Hidden Charm Passive	1	1						armo	weap											0	0
Harpoonist's2	100	1	1	1		15				3	314	skilltab	2	1	1	oskill	Hidden Charm Passive	1	1						armo	weap											0	0
Spearmaiden's2	100	1	1	40		30				2	314	skilltab	2	2	2	oskill	Hidden Charm Passive	1	1						armo	weap											0	0
Lancer's2	100	1	1	60		45				1	314	skilltab	2	3	3	oskill	Hidden Charm Passive	1	1						armo	weap											0	0
of the Jackal2	100	1	1	1		3				6	315	hp		1	5	oskill	Hidden Charm Passive	1	1						armo	weap											0	0
of the Fox2	100	1	1	11		8				5	315	hp		6	10	oskill	Hidden Charm Passive	1	1						armo	weap											0	0
of the Wolf2	100	1	1	27		20				4	315	hp		11	20	oskill	Hidden Charm Passive	1	1						armo	weap											0	0
of the Tiger2	100	1	1	43		35				3	315	hp		21	30	oskill	Hidden Charm Passive	1	1						armo	weap											0	0
of the Mammoth2	100	1	1	59		51				2	315	hp		31	40	oskill	Hidden Charm Passive	1	1						armo	weap											0	0
of the Colossus2	100	1	1	75		67				1	315	hp		41	60	oskill	Hidden Charm Passive	1	1						armo	weap											0	0
Lizard's2	100	1	1	3		2				4	315	mana		1	5	oskill	Hidden Charm Passive	1	1						armo	weap											0	0
Snake's2	100	1	1	12		9				3	315	mana		5	10	oskill	Hidden Charm Passive	1	1						armo	weap											0	0
Serpent's2	100	1	1	23		16				2	315	mana		11	20	oskill	Hidden Charm Passive	1	1						armo	weap											0	0
Drake's2	100	1	1	34		26				2	315	mana		21	30	oskill	Hidden Charm Passive	1	1					cblu	armo	weap											0	0
Dragon's2	100	1	1	45		37				1	315	mana		31	40	oskill	Hidden Charm Passive	1	1					cblu	armo	weap											0	0
Wyrm's2	100	1	1	56		48				1	315	mana		41	60	oskill	Hidden Charm Passive	1	1					cblu	armo	weap											0	0
Great Wyrm's2	100	1	1	67		59				1	315	mana		61	80	oskill	Hidden Charm Passive	1	1					cblu	armo	weap											0	0
Infinite2	100	1		1		1				5	317	rep-quant	100			oskill	Hidden Charm Passive	1	1						tkni	jave	taxe										0	0
>>>>>>> d50f5ed2
<|MERGE_RESOLUTION|>--- conflicted
+++ resolved
@@ -35,10 +35,7 @@
 of Venom	100	1	1	15		11				2	305	pois-min		16	16	pois-max		48	48	pois-len		75	75		armo	weap											0	0
 of Pestilence	100	1	1	25		18				2	305	pois-min		32	32	pois-max		72	72	pois-len		100	100		armo	weap											0	0
 of Anthrax	100	1		33		25				2	305	pois-min		64	64	pois-max		128	128	pois-len		100	100		armo	weap											0	0
-<<<<<<< HEAD
 Infinite	100	1		1		1				5	307	rep-quant	100												tkni	jave	taxe	mboq	mxbq								0	0
-=======
-Infinite	100	1		1		1				5	307	rep-quant	100												tkni	jave	taxe										0	0
 Charm Weight: 1	100	1	1	1		1				1	309	charm-property		1	1										char												0	0
 Charm Weight: 2	100	1	1	1		1				1	310	charm-property		2	2										char												0	0
 Charm Weight: 3	100	1	1	1		1				1	311	charm-property		3	3										char												0	0
@@ -63,5 +60,4 @@
 Dragon's2	100	1	1	45		37				1	315	mana		31	40	oskill	Hidden Charm Passive	1	1					cblu	armo	weap											0	0
 Wyrm's2	100	1	1	56		48				1	315	mana		41	60	oskill	Hidden Charm Passive	1	1					cblu	armo	weap											0	0
 Great Wyrm's2	100	1	1	67		59				1	315	mana		61	80	oskill	Hidden Charm Passive	1	1					cblu	armo	weap											0	0
-Infinite2	100	1		1		1				5	317	rep-quant	100			oskill	Hidden Charm Passive	1	1						tkni	jave	taxe										0	0
->>>>>>> d50f5ed2
+Infinite2	100	1		1		1				5	317	rep-quant	100			oskill	Hidden Charm Passive	1	1						tkni	jave	taxe										0	0