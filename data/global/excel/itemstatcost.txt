--- conflicted
+++ resolved
@@ -377,15 +377,11 @@
 stacked_gem_skull	375		0	16								1	0	0	1	0		8	0	8	0																56	19	0	StackedGemSkull	StackedGemSkull										0
 stacked_gem_ruby	376		0	16								1	0	0	1	0		8	0	8	0																56	19	0	StackedGemRuby	StackedGemRuby										0
 heal_afterhit	377		1	7							1				30	101		3	0	7	0												domeleedamage	28	domissiledamage	28	16	1	1	healperhit	healperhit										0
-<<<<<<< HEAD
 extra_bonespears	378		1	5										0		0		5	0	5	0																299	19		extraspear	extraspear										0
 item_splashonhit_two	379		1	7	16						1				-400	0		21	0	7	0	16										1	domeleedamage	20			160	15	0	splash4	splash4										0
 item_splashonhit_three	380		1	7	16						1				-400	0		21	0	7	0	16										1	domeleedamage	20			160	15	0	splash5	splash5										0
 item_splashonhit_four	381		1	7	16						1				-400	0		21	0	7	0	16										1	domeleedamage	20			160	15	0	splash6	splash6										0
 extra_holybolt	382		1	5										0		0		5	0	5	0																299	19		extraholybolt	extraholybolt										0
 item_splashonhit_five	383		1	7	16						1				-400	0		21	0	7	0	16										1	domeleedamage	20			160	15	0	splash7	splash7										0
-=======
-extra_bonespears	378		1	5										0		0		5	0	5	0																299	3	2	extraspear	extraspear										0
-charm_weight	379																			7	6																200	19		mod_weight	mod_weight									1	0
-mana_control	380																			6				11			maxmana										201	19		weightsystem	weightsystem									1	0
->>>>>>> d50f5ed2
+charm_weight	384																			7	6																200	19		mod_weight	mod_weight									1	0
+mana_control	385																			6				11			maxmana										201	19		weightsystem	weightsystem									1	0