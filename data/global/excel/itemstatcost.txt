--- conflicted
+++ resolved
@@ -418,10 +418,7 @@
 item_energy_percent	416		1	8								1	1		125	55		7	63	7	63			11			energy										67	19		ModAttEnrPercent	ModAttEnrPercent										0
 pl_maxthrowdmg_percent	417		1	11											-400	0		9	100	9	100			11			item_throw_maxdamage					1					129	19		ModStrPlayerMinThrowDmgPercent	ModStrPlayerMinThrowDmgPercent		7	19		ModStrPlayerThrowDmgPercent	ModStrPlayerThrowDmgPercent				0
 pl_minthrowdmg_percent	418		1	11											-400	0		9	100	9	100			11			item_throw_mindamage					1					130	19		ModStrPlayerMaxThrowDmgPercent	ModStrPlayerMaxThrowDmgPercent		7	19		ModStrPlayerThrowDmgPercent	ModStrPlayerThrowDmgPercent				0
-<<<<<<< HEAD
-extra_traps	421		1	5										0		0		5	0	5	0																298	19		extratraps	extratraps										0
-extra_shadow_masters	422		1	5										0		0		5	0	5	0																298	19		extraShadowMasters	extraShadowMasters										0
-=======
 upgrade_uber_charm_small	419		0	6								1	0	0	1	0		8	0	8	0		1														301	19		UberCharmSmallUpgrades	UberCharmSmallUpgrades										0
 upgrade_uber_charm_large	420		0	6								1	0	0	1	0		8	0	8	0		1														301	19		UberCharmLargeUpgrades	UberCharmLargeUpgrades										0
->>>>>>> 8378b3f3
+extra_traps	421		1	5										0		0		5	0	5	0																298	19		extratraps	extratraps										0
+extra_shadow_masters	422		1	5										0		0		5	0	5	0																298	19		extraShadowMasters	extraShadowMasters										0