Stat	*ID	Send Other	Signed	Send Bits	Send Param Bits	UpdateAnimRate	Saved	CSvSigned	CSvBits	CSvParam	fCallback	fMin	MinAccr	Encode	Add	Multiply	ValShift	1.09-Save Bits	1.09-Save Add	Save Bits	Save Add	Save Param Bits	keepzero	op	op param	op base	op stat1	op stat2	op stat3	direct	maxstat	damagerelated	itemevent1	itemeventfunc1	itemevent2	itemeventfunc2	descpriority	descfunc	descval	descstrpos	descstrneg	descstr2	dgrp	dgrpfunc	dgrpval	dgrpstrpos	dgrpstrneg	dgrpstr2	stuff	advdisplay	*eol
strength	0	1		11			1	0	10			1	1		125	55		7	32	8	32																67	19		ModStr1a	ModStr1a		1	19		Moditem2allattrib	Moditem2allattrib		6		0
energy	1			11			1	0	10			1	1		100	55		7	32	7	32			8			maxmana										61	19		ModStr1d	ModStr1d		1	19		Moditem2allattrib	Moditem2allattrib				0
dexterity	2	1		11			1	0	10			1	1		125	55		7	32	7	32																65	19		ModStr1b	ModStr1b		1	19		Moditem2allattrib	Moditem2allattrib				0
vitality	3			11			1	0	10			1	1		100	55		7	32	7	32			9			maxhp	maxstamina									63	19		ModStr1c	ModStr1c		1	19		Moditem2allattrib	Moditem2allattrib				0
statpts	4			9			1	0	10																																										0
newskills	5			9			1	0	8																																										0
hitpoints	6			32			1	0	21								8													1	maxhp																				0
maxhp	7			32			1	0	21		1	1	1		56	20	8	8	32	9	32																59	19		ModStr1u	ModStr1u										0
mana	8			32			1	0	21								8						1							1	maxmana																				0
maxmana	9			32			1	0	21		1	1	0		81	20	8	8	32	8	32																55	19		ModStr1e	ModStr1e										0
stamina	10			32			1	0	21								8						1							1	maxstamina																				0
maxstamina	11			32			1	0	21		1	1	0		75	20	8	8	32	8	32																51	19		ModStr5d	ModStr5d										0
level	12			9			1	0	7																																										0
experience	13			32			1	0	32																																										0
gold	14			32			1	0	25																																										0
goldbank	15			32			1	0	25																																										0
item_armor_percent	16		1	11											47	20		9	0	9	0			13			armorclass										74	19		Modstr2v	Modstr2v										0
item_maxdamage_percent	17		1	11											45	20		9	0	9	0			13			maxdamage	secondary_maxdamage	item_throw_maxdamage			1					129	19		ModStr2j	ModStr2j										0
item_mindamage_percent	18		1	11											45	20		9	0	9	0			13			mindamage	secondary_mindamage	item_throw_mindamage			1					130	19		ModStr2k	ModStr2k										0
tohit	19		1	16											15	10		10		10												1					115	19		ModStr1h	ModStr1h										0
toblock	20		1	10											89	204		7	0	7	0																134	19		ModStr3g	ModStr3g										0
mindamage	21		1	16											122	25		6	0	8	0											1					127	19		ModStr1g	ModStr1g										0
maxdamage	22		1	16											94	16		7	0	9	0											1					126	19		ModStr1f	ModStr1f										0
secondary_mindamage	23		1	16											97	15		6	0	8	0											1					124	19		ModStr1g	ModStr1g										0
secondary_maxdamage	24		1	16											85	11		7	0	9	0											1					123	19		ModStr1f	ModStr1f										0
damagepercent	25		1	12											45	40		8	0	8	0											1																			0
manarecovery	26																	8	0	8	0																														0
manarecoverybonus	27		1	16														8	0	8	0																52	19		ModStr4g	ModStr4g									2	0
staminarecoverybonus	28		1	16														8	0	8	0																48	19		ModStr3v	ModStr3v									2	0
lastexp	29			32																																															0
nextexp	30			32																																															0
armorclass	31		1	16											17	10		10	10	11	10																71	19		ModStr1i	ModStr1i										0
armorclass_vs_missile	32		1	16											11	5		8	0	9	0																69	19		ModStr6a	ModStr6a										0
armorclass_vs_hth	33		1	16											13	7		8	0	8	0																70	19		ModStr6b	ModStr6b										0
normal_damage_reduction	34		1	10											188	200		6	0	6	0																22	19		ModStr2u	ModStr2u									2	0
magic_damage_reduction	35		1	10											397	340		6	0	6	0																21	19		ModStr2t	ModStr2t									2	0
damageresist	36		1	9											152	68		8	0	9	200																22	19		ModStr2uPercent	ModStr2uPercent									2	0
magicresist	37		1	9											164	68		8	0	9	200																41	19		ModStr1m	ModStr1m									2	0
maxmagicresist	38		1	9											1091	409		5	0	5	0																46	19		ModStr5x	ModStr5x									2	0
fireresist	39		1	9											43	20		8	0	9	200																36	19		ModStr1j	ModStr1j		2	19		strModAllResistances	strModAllResistances				0
maxfireresist	40		1	9											584	256		5	0	5	0																42	19		ModStr5u	ModStr5u										0
lightresist	41		1	9											43	20		8	0	9	200																38	19		ModStr1l	ModStr1l		2	19		strModAllResistances	strModAllResistances				0
maxlightresist	42		1	9											584	256		5	0	5	0																43	19		ModStr5w	ModStr5w										0
coldresist	43		1	9											43	20		8	0	9	200																40	19		ModStr1k	ModStr1k		2	19		strModAllResistances	strModAllResistances				0
maxcoldresist	44		1	9											584	256		5	0	5	0																44	19		ModStr5v	ModStr5v										0
poisonresist	45		1	9											43	20		8	0	9	200																34	19		ModStr1n	ModStr1n		2	19		strModAllResistances	strModAllResistances				0
maxpoisonresist	46		1	9											526	256		5	0	5	0																45	19		ModStr5y	ModStr5y										0
damageaura	47		1	16																																															0
firemindam	48		1	16											11	10		8	0	8	0											1					102	19		ModStr1p	ModStr1p										0
firemaxdam	49		1	16											19	10		8	0	9	0											1					101	19		ModStr1o	ModStr1o										0
lightmindam	50		1	16											12	10		6	0	6	0											1					99	19		ModStr1r	ModStr1r										0
lightmaxdam	51		1	16											17	10		9	0	10	0											1					98	19		ModStr1q	ModStr1q										0
magicmindam	52		1	16											196	20		6	0	8	0											1					104	19		strModMagicDamage	strModMagicDamage										0
magicmaxdam	53		1	16											183	20		7	0	9	0											1					103	19		strModMagicDamage	strModMagicDamage										0
coldmindam	54		1	16											451	512		6	0	8	0											1					96	19		ModStr1t	ModStr1t										0
coldmaxdam	55		1	16											128	340		8	0	9	0											1					95	19		ModStr1s	ModStr1s										0
coldlength	56		1	16											77	4		8	0	8	0											1																			0
poisonmindam	57		1	19											12	28		9	0	10	0											1					92	19		ModStr4i	ModStr4i										0
poisonmaxdam	58		1	19											11	34		9	0	10	0											1					91	19		ModStr4h	ModStr4h										0
poisonlength	59		1	16											0	4		8	0	9	0											1																			0
lifedrainmindam	60		1	16											1044	341		7	0	7	0											1					88	19		ModStr2z	ModStr2z									2	0
lifedrainmaxdam	61		1	16																												1																			0
manadrainmindam	62		1	16											1179	341		7	0	7	0											1					89	19		ModStr2y	ModStr2y									2	0
manadrainmaxdam	63		1	16																												1																			0
stamdrainmindam	64		1	16																												1																			0
stamdrainmaxdam	65		1	16																												1																			0
stunlength	66			16																												1																			0
velocitypercent	67	1	1	10		1												7	30	7	30																														0
attackrate	68	1	1	10		1												7	30	7	30											1																			0
other_animrate	69	1	1	10		1																																													0
quantity	70		1	16																												1																			0
value	71		1	9														8	100	8	100																														0
durability	72		1	9														8	0	9	0									1	maxdurability																				0
maxdurability	73		1	9											9	4		8	0	8	0																														0
hpregen	74														451	410		6	30	6	30																56	19		ModStr2l	ModStr2w									2	0
item_maxdurability_percent	75		1	7											117	10		7	20	7	20			13			maxdurability										3	19		ModStr2i	ModStr2i										0
item_maxhp_percent	76		1	16											32093	204		6	10	6	10			11			maxhp										58	19		ModStr2g	ModStr2g										0
item_maxmana_percent	77		1	16											56452	204		6	10	6	10			11			maxmana										54	19		ModStr2h	ModStr2h										0
item_attackertakesdamage	78		1	16							1				112	128		7	0	7	0												attackedinmelee	6			13	19		ModStr1v	ModStr1v									2	0
item_goldbonus	79		1	10											187	34		9	100	9	100																10	19		ModStr1w	ModStr1w									2	0
item_magicbonus	80		1	9											577	102		8	100	9	100																8	19		ModStr1x	ModStr1x									2	0
item_knockback	81		1	8							1				105	0		7	0	7	0											1	domeleedamage	7	domissiledamage	7	76	19		ModStr1y	ModStr1y									2	0
item_timeduration	82		1	10														9	20	9	20																														0
item_addclassskills	83		1	4	3						1				49523	1560		3	0	3	0	3															150	13		ModStr3a	ModStr3a										0
unsentparam1	84																	3	0																																0
item_addexperience	85		1	9											36015	519		3	0	9	50																11	19		Moditem2ExpG	Moditem2ExpG									2	0
item_healafterkill	86		1	7							1				30	101		3	0	7	0												kill	28			16	19		ModitemHPaK	ModitemHPaK									2	0
item_reducedprices	87			8											18957	203		3	0	7	0																8	19		ModitemRedVendP	ModitemRedVendP									2	0
item_doubleherbduration	88		1	2														1	0	1	0																														0
item_lightradius	89		1	5							1				15	51		4	4	4	4																6	19		ModStr3f	ModStr3f									2	0
item_lightcolor	90		1	24							1				155	0		5	0	24	0																														0
item_req_percent	91		1	8											26	-34		8	100	8	100																0	19		ModStr3h	ModStr3h										0
item_levelreq	92		1															8	20	8	6																0	19		ItemStats2p	ItemStats2p										0
item_fasterattackrate	93	1	1	9											1042	156		7	20	7	20											1					145	19		ModStr4m	ModStr4m									2	0
item_levelreqpct	94																	7	20	7	64			13			item_levelreq																								0
lastblockframe	95																	6	20																																0
item_fastermovevelocity	96	1	1	9											4083	156		7	20	7	20																148	19		ModStr4s	ModStr4s									2	0
item_nonclassskill	97		1	15	9						1			1	181	327		7	20	6	0	9															299	28		ItemModifierNonClassSkill	ItemModifierNonClassSkill										0
state	98	1		1	8						1				415	64		6	20	1		8																													0
item_fastergethitrate	99	1	1	9											1065	72		7	20	7	20																139	19		ModStr4p	ModStr4p									2	0
monster_playercount	100																	7	20																																0
skill_poison_override_length	101			8														6	20																																0
item_fasterblockrate	102	1	1	9											1484	72		7	20	7	20																136	19		ModStr4y	ModStr4y									2	0
skill_bypass_undead	103			1														7	20																																0
skill_bypass_demons	104			1														6	20																																0
item_fastercastrate	105	1	1	9											3876	156		7	20	7	20																142	19		ModStr4v	ModStr4v									2	0
skill_bypass_beasts	106			1														7	20																																0
item_singleskill	107		1	15	9						1			1	181	256		14	0	3	0	9															81	27		ItemModifierClassSkill	ItemModifierClassSkill										0
item_restinpeace	108			1							1				1987	0		14	0	1	0											1	kill	29			81	19		ModitemSMRIP	ModitemSMRIP									2	0
curse_resistance	109			9											159	33		14	0	9	0																														0
item_poisonlengthresist	110		1	9											27	10		8	20	8	20																18	19		ModStr3r	ModStr3r									2	0
item_normaldamage	111		1	8											94	100		7	20	9	20											1					122	19		ModStr5b	ModStr5b										0
item_howl	112		1	8							1				55	10		7	-1	7	-1											1	domeleedamage	8	domissiledamage	8	79	5		ModStr3u	ModStr3u									2	0
item_stupidity	113		1	8							1				332	1024		7	0	7	0											1	domeleedamage	9	domissiledamage	9	80	12	2	ModStr6d	ModStr6d									2	0
item_damagetomana	114		1	7							1				43	20		6	0	6	0												damagedinmelee	13	damagedbymissile	13	11	19		ModStr3w	ModStr3w									2	0
item_ignoretargetac	115		1	2											1088	1024		1	0	1	0											1					119	19		ModStr3y	ModStr3y									2	0
item_fractionaltargetac	116		1	8											67	20		7	0	7	0											1					118	19		ModStr5o	ModStr5o									2	0
item_preventheal	117		1	8											48	50		7	0	7	0											1					81	19		ModStr4a	ModStr4a									2	0
item_halffreezeduration	118		1	2											5096	988		1	0	1	0																19	19		ModStr4b	ModStr4b									2	0
item_tohit_percent	119		1	12											981	40		9	20	9	20											1					117	19		ModStr4c	ModStr4c										0
item_damagetargetac	120		1	8											24	-20		7	128	7	128											1					75	19		ModStr4d	ModStr4d									2	0
item_demondamage_percent	121		1	12											19	12		9	20	9	20											1					112	19		ModStr4e	ModStr4e									2	0
item_undeaddamage_percent	122		1	12											13	12		9	20	9	20											1					108	19		ModStr4f	ModStr4f									2	0
item_demon_tohit	123		1	13											15	7		10	128	10	128											1					110	19		ModStr4j	ModStr4j										0
item_undead_tohit	124		1	13											11	7		10	128	10	128											1					106	19		ModStr4k	ModStr4k										0
item_throwable	125		1	2											82	1024		1	0	1	0																5	19		ModStr5a	ModStr5a										0
item_elemskill	126		1	3	3						1				76	1024		4	0	3	0	3															157	19		ModStr3i	ModStr3i										0
item_allskills	127		1	8							1				15123	4096		3	0	3	0																158	19		ModStr3k	ModStr3k										0
item_attackertakeslightdamage	128		1	6							1				4	102		5	0	5	0												damagedinmelee	10			14	19		ModStr3j	ModStr3j									2	0
ironmaiden_level	129		1	10																																															0
lifetap_level	130		1	10																																															0
thorns_percent	131			12																																															0
bonearmor	132		1	32																																															0
bonearmormax	133		1	32																																															0
item_freeze	134		1	5							1				666	12		5	0	5	0											1	domeleedamage	14	domissiledamage	14	78	12	2	ModStr3l	ModStr3l									2	0
item_openwounds	135		1	7							1				23	10		7	0	7	0											1	domeleedamage	15	domissiledamage	15	83	19		ModStr3m	ModStr3m									2	0
item_crushingblow	136		1	7							1				98	40		7	0	7	0											1	domeleedamage	16	domissiledamage	16	87	19		ModStr5c	ModStr5c									2	0
item_kickdamage	137		1	7											77	51		7	0	7	0																121	19		ModStr5e	ModStr5e										0
item_manaafterkill	138		1	7							1				17	102		7	0	7	0												kill	17			16	19		ModStr5f	ModStr5f									2	0
item_healafterdemonkill	139		1	7							1				18	102		7	0	7	0												kill	18			15	19		ModStr6c	ModStr6c									2	0
item_extrablood	140		1	7											15	10		7	0	7	0											1																			0
item_deadlystrike	141		1	7											31	25		7	0	7	0											1					85	19		ModStr5q	ModStr5q									2	0
item_absorbfire_percent	142		1	7											5486	102		7	0	7	0																23	19		ModStr5g	ModStr5g									2	0
item_absorbfire	143		1	7											1739	204		7	0	7	0																27	19		ModStr5h	ModStr5h									2	0
item_absorblight_percent	144		1	7											5486	102		7	0	7	0																24	19		ModStr5i	ModStr5i									2	0
item_absorblight	145		1	7											1739	204		7	0	7	0																29	19		ModStr5j	ModStr5j									2	0
item_absorbmagic_percent	146		1	7											5486	102		7	0	7	0																26	19		ModStr5k	ModStr5k									2	0
item_absorbmagic	147		1	7											1739	204		7	0	7	0																33	19		ModStr5l	ModStr5l									2	0
item_absorbcold_percent	148		1	7											5486	102		7	0	7	0																25	19		ModStr5m	ModStr5m									2	0
item_absorbcold	149		1	7											1739	204		7	0	7	0																31	19		ModStr5n	ModStr5n									2	0
item_slow	150		1	7							1				101	40		7	0	7	0											1	domeleedamage	19	domissiledamage	19	77	19		ModStr5r	ModStr5r									2	0
item_aura	151		1								1							7	0	5	0	9															159	16	0	ModitemAura	ModitemAura									2	0
item_indesctructible	152		1	1														7	0	1																	160	19		ModStre9s	ModStre9s										0
item_cannotbefrozen	153		1	2											15011	2048		1		1																	20	19		ModStr5z	ModStr5z									2	0
item_staminadrainpct	154		1	7											102	20		7	20	7	20											1					49	19		ModStr6e	ModStr6e									2	0
item_reanimate	155			7	10						1							7	0	7	0	10										1	kill	31			17	23		Moditemreanimas	Moditemreanimas									2	0
item_pierce	156		1	7											1924	2048		7	0	7	0											1					132	19		ModStr6g	ModStr6g									2	0
item_magicarrow	157		1	7											511	1024		7	0	7	0																131	19		ModStr6h	ModStr6h										0
item_explosivearrow	158		1	7											492	1536		7	0	7	0																133	19		ModStr6i	ModStr6i										0
item_throw_mindamage	159		1	6											76	128		6	0	8	0											1																			0
item_throw_maxdamage	160		1	7											88	128		7	0	9	0											1																			0
skill_handofathena	161		1	12																																															0
skill_staminapercent	162		1	13																				1			maxstamina																								0
skill_passive_staminapercent	163		1	12																				1			maxstamina																								0
skill_concentration	164		1	12																																															0
skill_enchant	165		1	12																																															0
skill_pierce	166		1	12	16																																														0
skill_conviction	167		1	12																																															0
skill_chillingarmor	168		1	12																																															0
skill_frenzy	169		1	12																																															0
skill_decrepify	170		1	12																																															0
skill_armor_percent	171		1	16																																															0
alignment	172	1		2																																															0
target0	173			32																																															0
target1	174			32																																															0
goldlost	175			24																																															0
conversion_level	176			8																																															0
conversion_maxhp	177			16																																															0
unit_dooverlay	178			16																																															0
attack_vs_montype	179			9	10										19	14		3	0	9		10										1					108	22		ModitemAttratvsM	ModitemAttratvsM										0
damage_vs_montype	180			9	10										27	17		3	0	9		10										1					106	22		Moditemdamvsm	Moditemdamvsm										0
fade	181	1		7														14	0	3																															0
armor_override_percent	182	1	1	8														14	0																																0
lasthitreactframe	183																	14	0																																0
create_season	184																	14	0																																0
bonus_mindamage	185		1	12																8	0											1																			0
bonus_maxdamage	186		1	12																8	0											1																			0
item_pierce_cold_immunity	187			10											1432	513				10																	100	19		ModItemMonColdSunder	ModItemMonColdSunder									2	0
item_addskill_tab	188		1	3	6						1				11042	768		10	0	3	0	16															151	14		StrSklTabItem1	StrSklTabItem1										0
item_pierce_fire_immunity	189			10											1432	513				10																	100	19		ModItemMonFireSunder	ModItemMonFireSunder									2	0
item_pierce_light_immunity	190			10											1432	513				10																	100	19		ModItemMonLightSunder	ModItemMonLightSunder									2	0
item_pierce_poison_immunity	191			10											1432	513				10																	100	19		ModItemMonPoisonSunder	ModItemMonPoisonSunder									2	0
item_pierce_damage_immunity	192			10											1432	513				10																	100	19		ModItemMonPhysicalSunder	ModItemMonPhysicalSunder									2	0
item_pierce_magic_immunity	193			10											1432	513				10																	100	19		ModItemMonMagicSunder	ModItemMonMagicSunder									2	0
item_numsockets	194		1	4											38	170		4	0	4	0																														0
item_skillonattack	195		1	7	16						1			2	190	256		21	0	7	0	16										1	domeleeattack	20	domissileattack	20	160	15		ItemExpansiveChancX	ItemExpansiveChancX									2	0
item_skillonkill	196		1	7	16						1			2	85	19		21	0	7	0	16										1	kill	20			160	15		ModitemskonKill	ModitemskonKill									2	0
item_skillondeath	197		1	7	16						1			2	11	9		21	0	7	0	16											killed	30			160	15		Moditemskondeath	Moditemskondeath									2	0
item_skillonhit	198		1	7	16						1			2	190	256		21	0	7	0	16										1	domeleedamage	20	domissiledamage	20	160	15		ItemExpansiveChanc1	ItemExpansiveChanc1									2	0
item_skillonlevelup	199		1	7	16						1			2	7	6		21	0	7	0	16											levelup	30			160	15		ModitemskonLevel	ModitemskonLevel									2	0
item_charge_noconsume	200			7											106	256				7	0																159	19		ModStr6k	ModStr6k									2	0
item_skillongethit	201		1	7	16						1			2	190	256		21	0	7	0	16											damagedinmelee	21	damagedbymissile	21	160	15		ItemExpansiveChanc2	ItemExpansiveChanc2									2	0
modifierlist_castid	202																																																		0
unused203	203																	21	0																																0
item_charged_skill	204		1	30							1			3	401	256		30	0	16	0	16															1	24		ModStre10d	ModStre10d										0
item_noconsume	205		1	7											106	256				7	0											1					4	19		ModStr6j	ModStr6j									2	0
passive_mastery_noconsume	206		1	9	16															8	0																														0
passive_mastery_replenish_oncrit	206		1	9	16															8	0																														0
unused208	208		1	30										3	401	256		30	0																																0
unused209	209		1	30										3	401	256		30	0																																0
unused210	210		1	30										3	401	256		30	0																																0
unused211	211		1	30										3	401	256		30	0																																0
passive_mastery_gethit_rate	212		1	11	16													8	0	8	0																														0
passive_mastery_attack_speed	213		1	11	16													8	0	8	0																														0
item_armor_perlevel	214		1	6											43	42		6	0	6	0			4	3	level	armorclass										72	19		ModStr1i	ModStr1i	increaseswithplaylevelX									0
item_armorpercent_perlevel	215		1	6											87	100		6	0	6	0			5	3	level	armorclass										73	19		Modstr2v	Modstr2v	increaseswithplaylevelX									0
item_hp_perlevel	216		1	6											92	64	8	6	0	6	0			2	3	level	maxhp										57	19		ModStr1u	ModStr1u	increaseswithplaylevelX									0
item_mana_perlevel	217		1	6											90	128	8	6	0	6	0			2	3	level	maxmana										53	19		ModStr1e	ModStr1e	increaseswithplaylevelX									0
item_maxdamage_perlevel	218		1	6											54	204		6	0	6	0			4	3	level	maxdamage	secondary_maxdamage	item_throw_maxdamage			1					125	19		ModStr1f	ModStr1f	increaseswithplaylevelX									0
item_maxdamage_percent_perlevel	219		1	6											86	100		6	0	6	0			5	3	level	maxdamage	secondary_maxdamage	item_throw_maxdamage			1					128	19		ModStr2j	ModStr2j	increaseswithplaylevelX									0
item_strength_perlevel	220		1	6											132	128		6	0	6	0			2	3	level	strength										66	19		ModStr1a	ModStr1a	increaseswithplaylevelX									0
item_dexterity_perlevel	221		1	6											132	128		6	0	6	0			2	3	level	dexterity										64	19		ModStr1b	ModStr1b	increaseswithplaylevelX									0
item_energy_perlevel	222		1	6											105	128		6	0	6	0			2	3	level	energy										60	19		ModStr1d	ModStr1d	increaseswithplaylevelX									0
item_vitality_perlevel	223		1	6											105	128		6	0	6	0			2	3	level	vitality										62	19		ModStr1c	ModStr1c	increaseswithplaylevelX									0
item_tohit_perlevel	224		1	6											53	20		6	0	6	0			2	1	level	tohit					1					114	19		ModStr1h	ModStr1h	increaseswithplaylevelX									0
item_tohitpercent_perlevel	225		1	6											10	256		6	0	6	0			2	1	level	item_tohit_percent					1					116	19		ModStr4c	ModStr4c	increaseswithplaylevelX									0
item_cold_damagemax_perlevel	226		1	6											1058	340		6	0	6	0			2	3	level	coldmaxdam					1					94	19		ModStr1s	ModStr1s	increaseswithplaylevelX									0
item_fire_damagemax_perlevel	227		1	6											49	128		6	0	6	0			2	3	level	firemaxdam					1					100	19		ModStr1o	ModStr1o	increaseswithplaylevelX									0
item_ltng_damagemax_perlevel	228		1	6											49	128		6	0	6	0			2	3	level	lightmaxdam					1					97	19		ModStr1q	ModStr1q	increaseswithplaylevelX									0
item_pois_damagemax_perlevel	229		1	6											49	128		6	0	6	0			2	3	level	poisonmaxdam					1					90	19		ModStr4h	ModStr4h	increaseswithplaylevelX									0
item_resist_cold_perlevel	230		1	6											101	128		6	0	6	0			2	3	level	coldresist										39	19		ModStr1k	ModStr1k	increaseswithplaylevelX									0
item_resist_fire_perlevel	231		1	6											101	128		6	0	6	0			2	3	level	fireresist										35	19		ModStr1j	ModStr1j	increaseswithplaylevelX									0
item_resist_ltng_perlevel	232		1	6											101	128		6	0	6	0			2	3	level	lightresist										37	19		ModStr1l	ModStr1l	increaseswithplaylevelX									0
item_resist_pois_perlevel	233		1	6											101	128		6	0	6	0			2	3	level	poisonresist										33	19		ModStr1n	ModStr1n	increaseswithplaylevelX									0
item_absorb_cold_perlevel	234		1	6											207	340		6	0	6	0			2	3	level	item_absorbcold										32	19		ModStre9p	ModStre9p	increaseswithplaylevelX								2	0
item_absorb_fire_perlevel	235		1	6											207	340		6	0	6	0			2	3	level	item_absorbfire										28	19		ModStre9o	ModStre9o	increaseswithplaylevelX								2	0
item_absorb_ltng_perlevel	236		1	6											207	340		6	0	6	0			2	3	level	item_absorblight										30	19		ModStre9q	ModStre9q	increaseswithplaylevelX								2	0
item_absorb_pois_perlevel	237		1	6											207	340		6	0	6	0			2	3	level	item_absorbmagic																							2	0
item_thorns_perlevel	238		1	6											55	256		6	0	5	0			2	3	level	item_attackertakesdamage										12	19		ModStr1v	ModStr1v	increaseswithplaylevelX									0
item_find_gold_perlevel	239		1	6											42	256		6	0	6	0			2	3	level	item_goldbonus										9	19		ModStr1w	ModStr1w	increaseswithplaylevelX								2	0
item_find_magic_perlevel	240		1	6											814	1024		6	0	6	0			2	3	level	item_magicbonus										7	19		ModStr1x	ModStr1x	increaseswithplaylevelX								2	0
item_regenstamina_perlevel	241		1	6											79	256		6	0	6	0			2	3	level	staminarecoverybonus										47	19		ModStr3v	ModStr3v	increaseswithplaylevelX								2	0
item_stamina_perlevel	242		1	6											104	64		6	0	6	0			2	3	level	maxstamina										50	19		ModStr5d	ModStr5d	increaseswithplaylevelX									0
item_damage_demon_perlevel	243		1	6											56	10		6	0	6	0			2	3	level	item_demondamage_percent					1					111	19		ModStr4e	ModStr4e	increaseswithplaylevelX								2	0
item_damage_undead_perlevel	244		1	6											91	10		6	0	6	0			2	3	level	item_undeaddamage_percent					1					107	19		ModStr4f	ModStr4f	increaseswithplaylevelX								2	0
item_tohit_demon_perlevel	245		1	6											55	10		6	0	6	0			2	1	level	item_demon_tohit					1					109	19		ModStr4j	ModStr4j	increaseswithplaylevelX									0
item_tohit_undead_perlevel	246		1	6											12	10		6	0	6	0			2	1	level	item_undead_tohit					1					105	19		ModStr4k	ModStr4k	increaseswithplaylevelX									0
item_crushingblow_perlevel	247		1	6											213	1024		6	0	6	0			2	3	level	item_crushingblow					1					86	19		ModStr5c	ModStr5c	increaseswithplaylevelX								2	0
item_openwounds_perlevel	248		1	6											181	128		6	0	6	0			2	3	level	item_openwounds					1					82	19		ModStr3m	ModStr3m	increaseswithplaylevelX								2	0
item_kick_damage_perlevel	249		1	6											104	128		6	0	6	0			2	3	level	item_kickdamage					1					120	19		ModStr5e	ModStr5e	increaseswithplaylevelX									0
item_deadlystrike_perlevel	250		1	6											118	512		6	0	6	0			2	3	level	item_deadlystrike					1					84	19		ModStr5q	ModStr5q	increaseswithplaylevelX								2	0
item_find_gems_perlevel	251		1																																																0
item_replenish_durability	252		1	6											1024	1		5	0	6	0																1	11		ModStre9t	ModStre9t										0
item_replenish_quantity	253		1	6											1024	1		5	0	6	0																2	19		ModStre9v	ModStre9v										0
item_extra_stack	254		1												99	10		8	0	8	0																4	19		ModStre9i	ModStre9i										0
item_find_item	255		1																																																0
item_slash_damage	256		1																													1																			0
item_slash_damage_percent	257		1																													1																			0
item_crush_damage	258		1																													1																			0
item_crush_damage_percent	259		1																													1																			0
item_thrust_damage	260		1																													1																			0
item_thrust_damage_percent	261		1																													1																			0
item_absorb_slash	262		1																																																0
item_absorb_crush	263		1																																																0
item_absorb_thrust	264		1																																																0
item_absorb_slash_percent	265		1																																																0
item_absorb_crush_percent	266		1																																																0
item_absorb_thrust_percent	267		1																																																0
item_armor_bytime	268		1	22										4		0		22	0	22	0			6			armorclass										180	17		ModStr1i	ModStr1i										0
item_armorpercent_bytime	269		1	22										4		0		22	0	22	0			7			armorclass										180	18		Modstr2v	Modstr2v										0
item_hp_bytime	270		1	22										4		0		22	0	22	0			6			maxhp										180	17		ModStr1u	ModStr1u										0
item_mana_bytime	271		1	22										4		0		22	0	22	0			6			maxmana										180	17		ModStr1e	ModStr1e										0
item_maxdamage_bytime	272		1	22										4		0		22	0	22	0			6			maxdamage	secondary_maxdamage	item_throw_maxdamage			1					180	17		ModStr1f	ModStr1f										0
item_maxdamage_percent_bytime	273		1	22										4		0		22	0	22	0			7			maxdamage	secondary_mindamage	item_throw_mindamage			1					180	18		ModStr2j	ModStr2j										0
item_strength_bytime	274		1	22										4		0		22	0	22	0			6			strength										180	17		ModStr1a	ModStr1a										0
item_dexterity_bytime	275		1	22										4		0		22	0	22	0			6			dexterity										180	17		ModStr1b	ModStr1b										0
item_energy_bytime	276		1	22										4		0		22	0	22	0			6			energy										180	17		ModStr1d	ModStr1d										0
item_vitality_bytime	277		1	22										4		0		22	0	22	0			6			vitality										180	17		ModStr1c	ModStr1c										0
item_tohit_bytime	278		1	22										4		0		22	0	22	0			6			tohit					1					180	17		ModStr1h	ModStr1h										0
item_tohitpercent_bytime	279		1	22										4		0		22	0	22	0			6			item_tohit_percent					1					180	18		ModStr4c	ModStr4c										0
item_cold_damagemax_bytime	280		1	22										4		0		22	0	22	0			6			coldmaxdam					1					180	17		ModStr1s	ModStr1s										0
item_fire_damagemax_bytime	281		1	22										4		0		22	0	22	0			6			firemaxdam					1					180	17		ModStr1o	ModStr1o										0
item_ltng_damagemax_bytime	282		1	22										4		0		22	0	22	0			6			lightmaxdam					1					180	17		ModStr1q	ModStr1q										0
item_pois_damagemax_bytime	283		1	22										4		0		22	0	22	0			6			poisonmaxdam					1					180	17		ModStr4h	ModStr4h										0
item_resist_cold_bytime	284		1	22										4		0		22	0	22	0			6			coldresist										180	18		ModStr1k	ModStr1k										0
item_resist_fire_bytime	285		1	22										4		0		22	0	22	0			6			fireresist										180	18		ModStr1j	ModStr1j										0
item_resist_ltng_bytime	286		1	22										4		0		22	0	22	0			6			lightresist										180	18		ModStr1l	ModStr1l										0
item_resist_pois_bytime	287		1	22										4		0		22	0	22	0			6			poisonresist										180	18		ModStr1n	ModStr1n										0
item_absorb_cold_bytime	288		1	22										4		0		22	0	22	0			6			item_absorbcold										180	18		ModStre9p	ModStre9p									2	0
item_absorb_fire_bytime	289		1	22										4		0		22	0	22	0			6			item_absorbfire										180	18		ModStre9o	ModStre9o									2	0
item_absorb_ltng_bytime	290		1	22										4		0		22	0	22	0			6			item_absorblight										180	18		ModStre9q	ModStre9q									2	0
item_absorb_pois_bytime	291		1	22										4		0		22	0	22	0			6			item_absorbmagic																							2	0
item_find_gold_bytime	292		1	22										4		0		22	0	22	0			6			item_goldbonus										180	18		ModStr1w	ModStr1w										0
item_find_magic_bytime	293		1	22										4		0		22	0	22	0			6			item_magicbonus										180	18		ModStr1x	ModStr1x										0
item_regenstamina_bytime	294		1	22										4		0		22	0	22	0			6			staminarecoverybonus										180	18		ModStr3v	ModStr3v										0
item_stamina_bytime	295		1	22										4		0		22	0	22	0			6			maxstamina										180	17		ModStr5d	ModStr5d										0
item_damage_demon_bytime	296		1	22										4		0		22	0	22	0			6			item_demondamage_percent					1					180	18		ModStr4e	ModStr4e										0
item_damage_undead_bytime	297		1	22										4		0		22	0	22	0			6			item_undeaddamage_percent					1					180	18		ModStr4f	ModStr4f										0
item_tohit_demon_bytime	298		1	22										4		0		22	0	22	0			6			item_demon_tohit					1					180	17		ModStr4j	ModStr4j										0
item_tohit_undead_bytime	299		1	22										4		0		22	0	22	0			6			item_undead_tohit					1					180	17		ModStr4k	ModStr4k										0
item_crushingblow_bytime	300		1	22										4		0		22	0	22	0			6			item_crushingblow					1					180	18		ModStr5c	ModStr5c										0
item_openwounds_bytime	301		1	22										4		0		22	0	22	0			6			item_openwounds					1					180	18		ModStr3m	ModStr3m										0
item_kick_damage_bytime	302		1	22										4		0		22	0	22	0			6			item_kickdamage					1					180	17		ModStr5e	ModStr5e										0
item_deadlystrike_bytime	303		1	22										4		0		22	0	22	0			6			item_deadlystrike					1					180	18		ModStr5q	ModStr5q										0
item_find_gems_bytime	304		1											4		0																																			0
item_pierce_cold	305		1	9											1432	513				8	50																88	19		Moditemenrescoldsk	Moditemenrescoldsk										0
item_pierce_fire	306		1	9											1240	497				8	50																88	19		Moditemenresfiresk	Moditemenresfiresk										0
item_pierce_ltng	307		1	9											1187	481				8	50																88	19		Moditemenresltngsk	Moditemenresltngsk										0
item_pierce_pois	308		1	9											1322	506				8	50																88	19		Moditemenrespoissk	Moditemenrespoissk										0
item_damage_vs_monster	309		1																													1																			0
item_damage_percent_vs_monster	310		1																													1																			0
item_tohit_vs_monster	311		1																													1																			0
item_tohit_percent_vs_monster	312		1																													1																			0
item_ac_vs_monster	313		1																																																0
item_ac_percent_vs_monster	314		1																																																0
firelength	315		1	16																																															0
burningmin	316		1	16																																															0
burningmax	317		1	16																																															0
progressive_damage	318		1	3																																															0
progressive_steal	319		1	3																																															0
progressive_other	320		1	3																																															0
progressive_fire	321		1	3																																															0
progressive_cold	322		1	3																																															0
progressive_lightning	323		1	3																																															0
item_extra_charges	324		1	6														6	0	6	0											1																			0
progressive_tohit	325		1	16																																															0
poison_count	326		1	5																												1																			0
damage_framerate	327		1	8																																															0
pierce_idx	328		1	6																																															0
passive_fire_mastery	329		1	12											1117	415		8	0	9	50																88	19		ModitemdamFiresk	ModitemdamFiresk									2	0
passive_ltng_mastery	330		1	12											1054	408		8	0	9	50																88	19		ModitemdamLtngsk	ModitemdamLtngsk									2	0
passive_cold_mastery	331		1	12											1295	379		8	0	9	50																88	19		ModitemdamColdsk	ModitemdamColdsk									2	0
passive_pois_mastery	332		1	12											978	394		8	0	9	50																88	19		ModitemdamPoissk	ModitemdamPoissk									2	0
passive_fire_pierce	333		1	9												2578		8	0	8	0																88	19		Moditemenresfiresk	Moditemenresfiresk									2	0
passive_ltng_pierce	334		1	9												2493		8	0	8	0																88	19		Moditemenresltngsk	Moditemenresltngsk									2	0
passive_cold_pierce	335		1	9												1984		8	0	8	0																88	19		Moditemenrescoldsk	Moditemenrescoldsk									2	0
passive_pois_pierce	336		1	9												2345		8	0	8	0																88	19		Moditemenrespoissk	Moditemenrespoissk									2	0
passive_critical_strike	337		1	9														8	0	8	0																														0
passive_dodge	338		1	9														7	0	7	0																														0
passive_avoid	339		1	9														7	0	7	0																														0
passive_evade	340		1	9														7	0	7	0																														0
passive_warmth	341		1	9														8	0	8	0																														0
passive_mastery_melee_th	342		1	11	16													8	0	8	0																														0
passive_mastery_melee_dmg	343		1	11	16													8	0	8	0																														0
passive_mastery_melee_crit	344		1	9	16													8	0	8	0																														0
passive_mastery_throw_th	345		1	11	16													8	0	8	0																														0
passive_mastery_throw_dmg	346		1	11	16													8	0	8	0																														0
passive_mastery_throw_crit	347		1	9	16													8	0	8	0																														0
passive_weaponblock	348		1	9	16													8	0	8	0																														0
passive_summon_resist	349		1	9														8	0	8	0																														0
modifierlist_skill	350			9																																															0
modifierlist_level	351			8																																															0
last_sent_hp_pct	352		1	8																																															0
source_unit_type	353			5																																															0
source_unit_id	354			32																																															0
shortparam1	355			16																																															0
questitemdifficulty	356																			2	0																														0
passive_mag_mastery	357		1	12											1211	431		8	0	9	50				*																										0
passive_mag_pierce	358		1	9												2812		8	0	8	0																														0
skill_cooldown	359																																																		0
skill_missile_damage_scale	360			32	16																																														0
item_corrupted	361		1	12										0	8	2		8	0	8	0																300	20	0	Corrupted	Corrupted										0
item_corruptedDummy	362		1	12										0	8	2		8	0	8	0																														0
item_splashonhit	363		1	7	16						1				-400	0		21	0	7	0	16										1	domeleedamage	20			160	15	0	splash3	splash3										0
pl_maxdamage_percent	364		1	11											-400	0		9	100	9	100			11			maxdamage	secondary_maxdamage				1					129	19		ModStr2j	ModStr2j										0
pl_mindamage_percent	365		1	11											-400	0		9	100	9	100			11			mindamage	secondary_mindamage				1					130	19		ModStr2k	ModStr2k										0
hpregen_perlevel	366		1	6											-400	0		6	30	6	30			4	2	level	hpregen										56	19		ModStr2l	ModStr2w	increaseswithplaylevelX								2	0
stacked_terror_key	367		0	6								1	0	0	1	0		8	0	8	0																56	19	0	StackedTerrorKey	StackedTerrorKey										0
stacked_hate_key	368		0	6								1	0	0	1	0		8	0	8	0																56	19	0	StackedHateKey	StackedHateKey										0
stacked_destruction_key	369		0	6								1	0	0	1	0		8	0	8	0																56	19	0	StackedDestructionKey	StackedDestructionKey										0
stacked_gem_topaz	370		0	16								1	0	0	1	0		16	0	16	0																56	19	0	StackedGemTopaz	StackedGemTopaz										0
stacked_gem_amethyst	371		0	16								1	0	0	1	0		16	0	16	0																56	19	0	StackedGemAmethyst	StackedGemAmethyst										0
stacked_gem_sapphire	372		0	16								1	0	0	1	0		16	0	16	0																56	19	0	StackedGemSapphire	StackedGemSapphire										0
stacked_gem_diamond	373		0	16								1	0	0	1	0		16	0	16	0																56	19	0	StackedGemDiamond	StackedGemDiamond										0
stacked_gem_emerald	374		0	16								1	0	0	1	0		16	0	16	0																56	19	0	StackedGemEmerald	StackedGemEmerald										0
stacked_gem_skull	375		0	16								1	0	0	1	0		16	0	16	0																56	19	0	StackedGemSkull	StackedGemSkull										0
stacked_gem_ruby	376		0	16								1	0	0	1	0		16	0	16	0																56	19	0	StackedGemRuby	StackedGemRuby										0
heal_afterhit	377		1	7							1				30	101		3	0	7	0												domeleedamage	28	domissiledamage	28	16	1	1	healperhit	healperhit										0
extra_bonespears	378		1	5										0		0		5	0	5	0																298	19		extraspear	extraspear										0
item_splashonhit_two	379		1	7	16						1				-400	0		21	0	7	0	16										1	domeleedamage	20			160	15	0	splash4	splash4										0
item_splashonhit_three	380		1	7	16						1				-400	0		21	0	7	0	16										1	domeleedamage	20			160	15	0	splash5	splash5										0
item_splashonhit_four	381		1	7	16						1				-400	0		21	0	7	0	16										1	domeleedamage	20			160	15	0	splash6	splash6										0
extra_holybolt	382		1	5										0		0		5	0	5	0																298	19		extraholybolt	extraholybolt										0
item_splashonhit_five	383		1	7	16						1				-400	0		21	0	7	0	16										1	domeleedamage	20			160	15	0	splash7	splash7										0
charm_weight	384		1	7																7	6																1	19		mod_weight	mod_weight									1	0
<<<<<<< HEAD
mana_control	385																			6				11			maxmana										1	19		weightsystem	weightsystem									1	0
stacked_gem	386		0	16								1	0	0	1	0		16	0	16	0																56	19	0	StackedGem	StackedGem										0
=======
mana_control	385																			6				11			mana										1	19		weightsystem	weightsystem									1	0
>>>>>>> b0fc47db
<|MERGE_RESOLUTION|>--- conflicted
+++ resolved
@@ -384,9 +384,5 @@
 extra_holybolt	382		1	5										0		0		5	0	5	0																298	19		extraholybolt	extraholybolt										0
 item_splashonhit_five	383		1	7	16						1				-400	0		21	0	7	0	16										1	domeleedamage	20			160	15	0	splash7	splash7										0
 charm_weight	384		1	7																7	6																1	19		mod_weight	mod_weight									1	0
-<<<<<<< HEAD
 mana_control	385																			6				11			maxmana										1	19		weightsystem	weightsystem									1	0
-stacked_gem	386		0	16								1	0	0	1	0		16	0	16	0																56	19	0	StackedGem	StackedGem										0
-=======
-mana_control	385																			6				11			mana										1	19		weightsystem	weightsystem									1	0
->>>>>>> b0fc47db
+stacked_gem	386		0	16								1	0	0	1	0		16	0	16	0																56	19	0	StackedGem	StackedGem										0