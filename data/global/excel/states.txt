--- conflicted
+++ resolved
@@ -211,40 +211,4 @@
 potionsunderphysical	209																																										redemptionfront	spirit_of_barbs						item_pierce_damage_immunity	1																						0
 torch_weight	210					1																																												uber_control																							0
 soulstone_weight	211					1																																												uber_control																							0
-veng_elements	212					1																																																																			0
-<<<<<<< HEAD
-polarbear	213	3			0					1	1		1	1																											1																10	50	1	1	1	druid_morph	druid_morph	1	431								0
-=======
-Weapon_White	213																																																						weap	bwht																	0
-Weapon_Black	214																																																						weap	blac																	0
-Weapon_Blue	215																																																						weap	cblu																	0
-Weapon_Red	216																																																						weap	cred																	0
-Weapon_Green	217																																																						weap	dgrn																	0
-Weapon_Yellow	218																																																						weap	dyel																	0
-Weapon_Purple	219																																																						weap	dpur																	0
-Weapon_Orange	220																																																						weap	oran																	0
-Helm_White	221																																																						helm	bwht																	0
-Helm_Black	222																																																						helm	blac																	0
-Helm_Blue	223																																																						helm	cblu																	0
-Helm_Red	224																																																						helm	cred																	0
-Helm_Green	225																																																						helm	dgrn																	0
-Helm_Yellow	226																																																						helm	dyel																	0
-Helm_Purple	227																																																						helm	dpur																	0
-Helm_Orange	228																																																						helm	oran																	0
-Shield_White	229																																																						shld	bwht																	0
-Shield_Black	230																																																						shld	blac																	0
-Shield_Blue	231																																																						shld	cblu																	0
-Shield_Red	232																																																						shld	cred																	0
-Shield_Green	233																																																						shld	dgrn																	0
-Shield_Yellow	234																																																						shld	lyel																	0
-Shield_Purple	235																																																						shld	dpur																	0
-Shield_Orange	236																																																						shld	oran																	0
-Armor_White	237																																																						tors	bwht																	0
-Armor_Black	238																																																						tors	blac																	0
-Armor_Blue	239																																																						tors	cblu																	0
-Armor_Red	240																																																						tors	cred																	0
-Armor_Green	241																																																						tors	cgrn																	0
-Armor_Yellow	242																																																						tors	lyel																	0
-Armor_Purple	243																																																						tors	dpur																	0
-Armor_Orange	244																																																						tors	oran																	0
->>>>>>> 69d9b6d8
+veng_elements	212					1																																																																			0