--- conflicted
+++ resolved
@@ -212,9 +212,6 @@
 torch_weight	210					1																																												uber_control																							0
 soulstone_weight	211					1																																												uber_control																							0
 veng_elements	212					1																																																																			0
-<<<<<<< HEAD
-polarbear	213	3			0					1	1		1	1																											1																10	50	1	1	1	druid_morph	druid_morph	1	431								0
-=======
 Weapon_White	213																																																						weap	bwht																	0
 Weapon_Black	214																																																						weap	blac																	0
 Weapon_Blue	215																																																						weap	cblu																	0
@@ -247,4 +244,4 @@
 Armor_Yellow	242																																																						tors	lyel																	0
 Armor_Purple	243																																																						tors	dpur																	0
 Armor_Orange	244																																																						tors	oran																	0
->>>>>>> 69d9b6d8
+polarbear	213	3			0					1	1		1	1																											1																10	50	1	1	1	druid_morph	druid_morph	1	431								0