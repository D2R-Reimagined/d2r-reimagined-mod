--- conflicted
+++ resolved
@@ -198,11 +198,6 @@
 battleorders1	196					1																																					bladeshield					battleorderscast																									0
 barbed	197					1																																												damageresist																							0
 carrionvine	198					1																																												hitpoints																							0
-<<<<<<< HEAD
 charm_weight	199					1																																												mana_control																							0
 slam_state	200													1																																				damagepercent																							0
-firegolemaura_state	201					1																																					aura_holyfire_front	aura_holyfire_back						firemindam												paladin_aura_holyfire											0
-=======
-slam_state	199													1																																				damagepercent																							0
-firegolemaura_state	200					1																																					aura_holyfire_front	aura_holyfire_back						firemindam												paladin_aura_holyfire											0
->>>>>>> e30dbd94
+firegolemaura_state	201					1																																					aura_holyfire_front	aura_holyfire_back						firemindam												paladin_aura_holyfire											0