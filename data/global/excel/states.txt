--- conflicted
+++ resolved
@@ -1,4 +1,3 @@
-<<<<<<< HEAD
 state	*ID	group	remhit	nosend	transform	aura	curable	curse	active	restrict	disguise	attblue	damblue	armblue	rfblue	rlblue	rcblue	stambarblue	rpblue	attred	damred	armred	rfred	rlred	rcred	rpred	exp	plrstaydeath	monstaydeath	bossstaydeath	hide	hidedead	shatter	udead	life	green	pgsv	nooverlays	noclear	bossinv	meleeonly	notondead	overlay1	overlay2	overlay3	overlay4	pgsvoverlay	castoverlay	removerlay	stat	setfunc	remfunc	missile	skill	itemtype	itemtrans	colorpri	colorshift	light-r	light-g	light-b	onsound	offsound	gfxtype	gfxclass	cltevent	clteventfunc	cltactivefunc	srvactivefunc	canstack	sunderfull	sunder-res-reduce	*eol
 none	0																																																																								0
 freeze	1						1																						1		1		1	1																							100	108	150	215	255	impact_bluemotize_1											0
@@ -199,201 +198,4 @@
 battleorders1	196					1																																					bladeshield					battleorderscast																									0
 barbed	197					1																																						spirit_of_barbs						damageresist																							0
 carrionvine	198					1																																												hitpoints																							0
-=======
-state	*ID	group	remhit	nosend	transform	aura	curable	curse	active	restrict	disguise	attblue	damblue	armblue	rfblue	rlblue	rcblue	stambarblue	rpblue	attred	damred	armred	rfred	rlred	rcred	rpred	exp	plrstaydeath	monstaydeath	bossstaydeath	hide	shatter	udead	life	green	pgsv	nooverlays	noclear	bossinv	meleeonly	notondead	overlay1	overlay2	overlay3	overlay4	pgsvoverlay	castoverlay	removerlay	stat	setfunc	remfunc	missile	skill	itemtype	itemtrans	colorpri	colorshift	light-r	light-g	light-b	onsound	offsound	gfxtype	gfxclass	cltevent	clteventfunc	cltactivefunc	srvactivefunc	canstack	sunderfull	sunder-res-reduce	*eol
-none	0																																																																							0
-freeze	1						1																						1		1	1	1																							100	108	150	215	255	impact_bluemotize_1											0
-poison	2						1																											1	1												poisonhit									95	104	128	255	128	impact_poison_1											0
-resistfire	3					1									1																											aura_resistfire					cast_resistfire		fireresist												paladin_aura_resistfire											0
-resistcold	4					1											1																									aura_resistcold					cast_resistcold		coldresist												paladin_aura_resistcold											0
-resistlight	5					1										1																										aura_resistlight					cast_resistlight		lightresist												paladin_aura_resistlightning											0
-resistmagic	6																																																																							0
-playerbody	7																																																																							0
-resistall	8					1									1	1	1																									aura_resistall_front	aura_resistall_back				cast_resistall		lightresist												paladin_aura_salvation											0
-amplifydamage	9						1	1																																		curseamplifydamage					curse_hit		damageresist												necromancer_amplifydamage											0
-frozenarmor	10	1												1																												frozenarmor							skill_armor_percent																							0
-cold	11						1																																										velocitypercent							100	108	150	215	255	impact_bluemotize_1											0
-inferno	12			1																																																																				0
-blaze	13																																																	3																						0
-bonearmor	14	1																																			1	1				bonearmor_front	bonearmor_back	bonearmor_null1	bonearmor_null2		bonearmor_cast			6	3																					0
-concentrate	15													1																																			skill_armor_percent																							0
-enchant	16											1									1																										enchant		skill_enchant					weap	cred																	0
-innersight	17																					1																				innersight							armorclass																							0
-skill_move	18																																																																							0
-weaken	19						1	1													1																					curseweaken					curse_hit		damagepercent												necromancer_weaken											0
-chillingarmor	20	1												1																												chillarmor							skill_armor_percent																hitbymissile	1						0
-stunned	21																																									stun																														0
-spiderlay	22																																																																							0
-dimvision	23						1	1																																		cursedimvision					curse_hit														necromancer_dimvision											0
-slowed	24																																																																							0
-fetishaura	25																																									fetish_aura							attackrate																							0
-shout	26					1								1																												shout					shoutstart		skill_armor_percent																							0
-taunt	27						1	1				1	1																													taunt																			barbarian_battlecry_state											0
-conviction	28					1																																				convictionfront	convictionback																		paladin_aura_purification											0
-convicted	29					1																1	1	1	1																	convictionfront	convictionback						skill_conviction																							0
-energyshield	30																																									energyshield																														0
-venomclaws	31																																																poisonmindam					mele	cgrn																	0
-battleorders	32					1																																				battleorders					battleorderscast		maxmana																							0
-might	33					1							1																													aura_might_front	aura_might_back						damagepercent												paladin_aura_might											0
-prayer	34					1																																				aura_prayer_front	aura_prayer_back																		paladin_aura_prayer											0
-holyfire	35					1																																				aura_holyfire_front	aura_holyfire_back																		paladin_aura_holyfire											0
-thorns	36					1																																				aura_thorns_front	aura_thorns_back																		paladin_aura_thorns											0
-defiance	37					1								1																												aura_defiance_front	aura_defiance_back						skill_armor_percent												paladin_aura_defiance											0
-thunderstorm	38																																										thunderstormback				thunderstormcast																									0
-lightningbolt	39																																																																							0
-blessedaim	40					1						1																														blessedaimfront	blessedaimback						item_tohit_percent												paladin_aura_blessedaim											0
-stamina	41					1																																				staminafront	staminaback						maxstamina												paladin_aura_stamina											0
-concentration	42					1							1																													concentrationfront	concentrationback						damagepercent												paladin_aura_concentration											0
-holywind	43					1																																				holyfreeze																			paladin_aura_holywind											0
-holywindcold	44					1																																				null					ice_explode		velocitypercent							100	108	150	215	255	impact_bluemotize_1											0
-cleansing	45					1																																				cleansingfront	cleansingback																		paladin_aura_cleansing											0
-holyshock	46					1																																				holyshockfront	holyshockback						lightmaxdam												paladin_aura_holylight											0
-sanctuary	47					1			1																																	sanctuaryfront	sanctuaryback						skill_staminapercent												paladin_aura_sanctuary						86					0
-meditation	48					1																																				meditationfront	meditationback																		paladin_aura_meditation											0
-fanaticism	49					1						1	1																													fanaticismfront	fanaticismback						attackrate												paladin_aura_fanatacism											0
-redemption	50					1																																				redemptionfront	redemptionback																		paladin_aura_redemption											0
-battlecommand	51					1																																				battlecommand					battlecommandcast																									0
-preventheal	52																																	1																																						0
-conversion	53																										1															conversionaura																			paladin_conversion											0
-uninterruptable	54																																																		7																					0
-ironmaiden	55						1	1																																		curseironmaiden					curse_hit														necromancer_ironmaiden											0
-terror	56						1	1																																		curseterror					curse_hit														necromancer_taint											0
-attract	57						1	1																			1															curseattract					curse_hit														necromancer_attract											0
-lifetap	58						1	1																																		cursereversevampire					curse_hit														necromancer_reversevampire											0
-confuse	59						1	1																			1															curseconfuse					curse_hit														necromancer_confuse											0
-decrepify	60						1	1													1																					cursedecrepify					curse_hit		skill_decrepify												necromancer_decrepify											0
-lowerresist	61						1	1															1	1	1	1																curselowerresist					curse_hit		lightresist																							0
-openwounds	62								1																									1																																	85					0
-dopplezon	63				1						1																		1	1	1		1						1																								2	0								0
-criticalstrike	64			1																																																																				0
-dodge	65			1																																																																				0
-avoid	66			1																																																																				0
-penetrate	67																																																																							0
-evade	68			1																																																																				0
-pierce	69																																																																							0
-warmth	70			1																																																																				0
-firemastery	71																																																																							0
-lightningmastery	72																																																																							0
-coldmastery	73																																																																							0
-blademastery	74																																																																							0
-axemastery	75																																																																							0
-macemastery	76																																																																							0
-polearmmastery	77																																																																							0
-throwingmastery	78																																																																							0
-spearmastery	79																																																																							0
-increasedstamina	80																																																																							0
-ironskin	81																																																																							0
-increasedspeed	82																																																velocitypercent																							0
-naturalresistance	83																																																																							0
-fingermagecurse	84																																									fingermagecurse																														0
-nomanaregen	85			1																																																																				0
-justhit	86	1		1																																																																				0
-slowmissiles	87																																									innersight							skill_handofathena																							0
-shiverarmor	88	1							1					1																												shiverarmor							skill_armor_percent																		87					0
-battlecry	89							1					1	1																												battlecry							skill_armor_percent												barbarian_battlecry_state											0
-blue	90																																																							100	108	150	215	255												0
-red	91																																																							70	100	255	255	255												0
-death_delay	92																																																																							0
-valkyrie	93				1						1																															valkyrie					valkyriestart																2	0								0
-frenzy	94																																										frenzy						skill_frenzy																							0
-berserk	95													1																												berserkfront	berserkback																													0
-revive	96																												1	1			1																	15						85	73	255	255	255												0
-skel_mastery	97			1																																																																				0
-sourceunit	98																												1	1																				4	2																					0
-redeemed	99																												1	1	1		1																	10			redemption								paladin_redeemed_soul											0
-healthpot	100																																																																							0
-holyshield	101				1																																												skill_armor_percent				Holy Shield																			0
-just_portaled	102																																																																							0
-monfrenzy	103																																										monfrenzy						skill_frenzy																							0
-corpse_nodraw	104																												1	1	1		1																																							0
-alignment	105																											1	1	1																																										0
-manapot	106																																																																							0
-shatter	107																												1	1	1	1	1																																							0
-sync_warped	108																											1																																												0
-conversion_save	109																																																																							0
-pregnant	110																																									impregnated									10																					0
-golem_mastery	111			1																																																																				0
-rabies	112																																									rabiesplague																														0
-defense_curse	113						1	1														1																				defense_curse							skill_armor_percent																							0
-blood_mana	114						1	1																																		blood_mana																														0
-burning	115																																									burning																														0
-dragonflight	116																																																																							0
-maul	117	3											1																								1					maul1	maul5	maul1back	maul5back				damagepercent	16	11																					0
-corpse_noselect	118																											1	1	1			1																																							0
-shadowwarrior	119				1						1																				1		1																														2	6								0
-feralrage	120	3																																			1					feralrage1	feralrage5	feralrage1back	feralrage5back				attackrate	16	11																					0
-skilldelay	121																																																	19	12																					0
-progressive_damage	122																																			1										progressive_damage_1			progressive_damage	1	1																					0
-progressive_steal	123																																			1										progressive_steal_1			progressive_steal	1	1																					0
-progressive_other	124																																			1										progressive_other_1			progressive_other	1	1																					0
-progressive_fire	125																																			1										progressive_fire_1			progressive_fire	1	1																					0
-progressive_cold	126																																			1										progressive_cold_1			progressive_cold	1	1																					0
-progressive_lightning	127																																			1										progressive_lightning_1			progressive_lightning	1	1																					0
-shrine_armor	128													1																												shrine_armor	shrine_shimmer00						armorclass																				1			0
-shrine_combat	129											1	1																													shrine_combat	shrine_shimmer00						tohit																				1			0
-shrine_resist_lightning	130															1																										shrine_resist_lightning	shrine_shimmer01						lightresist																				1			0
-shrine_resist_fire	131														1																											shrine_resist_fire	shrine_shimmer00						fireresist																				1			0
-shrine_resist_cold	132																1																									shrine_resist_cold	shrine_shimmer01						coldresist																				1			0
-shrine_resist_poison	133																		1																							shrine_resist_poison	shrine_shimmer01						poisonresist																				1			0
-shrine_skill	134																																									shrine_skill	shrine_shimmer00							9	6																		1			0
-shrine_mana_regen	135																																									shrine_mana_regen	shrine_shimmer01																										1			0
-shrine_stamina	136																	1																								shrine_stamina	shrine_shimmer01						stamina																				1			0
-shrine_experience	137																																									shrine_experience	shrine_shimmer00																										1			0
-fenris_rage	138																																									direwolfcharged	direwolfcharged																													0
-wolf	139	3			1					1	1	1																												1										14											druid_morph	druid_morph	1	430								0
-bear	140	3			1					1	1		1	1																										1										14											druid_morph	druid_morph	1	431								0
-bloodlust	141							1																																		bloodlust_state	bloodlust_state																													0
-changeclass	142																																																	5																						0
-attached	143								1																				1	1			1																	13	9																88	147				0
-hurricane	144								1																																									7	4																90	145				0
-armageddon	145																																																																			146				0
-invis	146																																																	12	8																					0
-barbs	147					1																																					spirit_of_barbs																													0
-wolverine	148					1						1	1																														heart_of_wolverine						item_tohit_percent																							0
-oaksage	149					1																																					oak_sage																													0
-vine_beast	150								1																																									11																	89					0
-cyclonearmor	151																																				1	1				cyclonearmor1front	cyclonearmor2front	cyclonearmor3front						8	5																					0
-clawmastery	152																																																																							0
-cloak_of_shadows	153		1											1																																				2											assassin_cloakofdarkness											0
-recycled	154																												1	1	1		1																																							0
-weaponblock	155																																																																							0
-cloaked	156							1														1																				cloaked							skill_armor_percent																							0
-quickness	157	2				1																																				quickness							attackrate																							0
-bladeshield	158																																									bladeshield																														0
-fade	159	2													1	1	1		1																							fade							poisonresist																							0
-summonresist	160			1																																																																				0
-oaksagecontrol	161					1																																																																		0
-wolverinecontrol	162					1																																																																		0
-barbscontrol	163					1																																																																		0
-debugcontrol	164																																																																							0
-itemset1	165																																																																							0
-itemset2	166																																																																							0
-itemset3	167																																																																							0
-itemset4	168																																																																							0
-itemset5	169																																																																							0
-itemset6	170			1																																																																				0
-runeword	171			1																																																																				0
-restinpeace	172																												1	1			1								1									17		redemption									paladin_redeemed_soul											0
-corpseexp	173																												1	1	1		1								1									18		corpseexplosion									necromancer_corpseexp_1											0
-whirlwind	174																																									whirlwind																														0
-fullsetgeneric	175																																									aura_fanatic																														0
-monsterset	176	3			1						1																																				fire_cast_2																1	135								0
-delerium	177	3			1					1	1																																				teleport	teleport															1	212								0
-antidote	178																		1																																																					0
-thawing	179																1																																																							0
-staminapot	180																	1																																																						0
-passive_resistfire	181																																																																							0
-passive_resistcold	182																																																																							0
-passive_resistltng	183																																																																							0
-uberminion	184																												1		1	1	1																												impact_bluemotize_1											0
-cooldown	185																																																																							0
-sharedstash	186																																																																							0
-hidedead	187																											1	1			1																																								0
-monsterset1	188	3			1						1																																				fire_cast_2																1	362								0
-monsterset2	189	3			1						1																																				fire_cast_2																1	256								0
-monsterset3	190	3			1						1																																				fire_cast_2																1	40								0
-monsterset4	191	3			1						1																																				fire_cast_2																1	156								0
-battleorders1	192					1																																				bladeshield					battleorderscast																									0
-impale	193																																																																							0
-charm_weight	194					1																																											mana_control																							0
->>>>>>> d50f5ed2
+charm_weight	199					1																																											mana_control																							0