<<<<<<< HEAD
Name	*Rune Name	complete	firstLadderSeason	lastLadderSeason	*Patch Release	itype1	itype2	itype3	itype4	itype5	itype6	etype1	etype2	etype3	*RunesUsed	Rune1	Rune2	Rune3	Rune4	Rune5	Rune6	T1Code1	T1Param1	T1Min1	T1Max1	T1Code2	T1Param2	T1Min2	T1Max2	T1Code3	T1Param3	T1Min3	T1Max3	T1Code4	T1Param4	T1Min4	T1Max4	T1Code5	T1Param5	T1Min5	T1Max5	T1Code6	T1Param6	T1Min6	T1Max6	T1Code7	T1Param7	T1Min7	T1Max7	*eol
Runeword43	Amity	1				mace									HelAmn	r15	r11					levelreq		5	5	addxp		-3	-3	rip		1	1	dmg%		133	133	dmg-norm		25	50	crush		66	66	deadly		34	34	0
Runeword1	Ancient's Pledge	1				shld									RalOrtTal	r08	r09	r07				res-cold		30	30	res-all		13	13	ac%		50	50	dmg-to-mana		10	10													0
Runeword2	Armageddon	1				swor									RalOrtThulChamBerHel	r08	r09	r10	r32	r30	r15	levelreq		13	13	dmg%		275	350	dmg-elem	200	50	300	hit-skill	Blizzard	40	20	gethit-skill	Chain Lightning	40	20	swing2		30	30	res-all		35	35	0
Runeword3	Authority	1				helm									ChamZodBer	r32	r33	r30				allskills		2	2	levelreq		12	12	mag%/lvl	12			ac%		160	200	hit-skill	Weaken	16	9	slow		20	20	deadly		25	25	0
Runeword4	Beast	1				axe	scep	hamm							BerTirUmMalLum	r30	r03	r22	r23	r17		swing2		40	40	aura	Fanaticism	9	9	dmg%		240	270	str		25	40	charged	Summon Grizzly	5	13	oskill	Wearbear	3	3	oskill	Shape Shifting	3	3	0
Runeword5	Beauty	1				abow									TirDol	r03	r14					skilltab	0	3	3	dmg-norm		30	60	knock		3	3	slow		15	15	lifesteal		8	8	ignore-ac		1	1	openwounds		50	50	0
Runeword6	Black	1				club	hamm	mace							ThulIoNef	r10	r16	r04				crush		40	40	dmg%		120	120	swing2		15	15	red-mag		2	2	att		200	200	charged	Corpse Explosion	12	4					0
Runeword7	Blood	1				weap	armo	shld							MalShael	r23	r13					levelreq		18	18	dmg%		200	250	ac		125	175	bloody		1	1	allskills		2	2	hp%		10	15	red-dmg%		10	15	0
Runeword8	Bone Reimagined	1				necr									BerUm	r30	r22					nec		2	2	skilltab	7	4	4	skill	Bone Armor	3	3	skill	Bone Wall	3	3	skill	Bone Spear	3	3	skill	Bone Prison	3	3	skill	Bone Spirit	3	3	0
Runeword9	Bramble	1				tors									RalOhmSurEth	r08	r27	r29	r05			balance2		50	50	ac		300	300	aura	Thorns	15	21	heal-kill		13	13	extra-pois		25	50	res-pois		100	100	charged	Spirit of Barbs	33	13	0
Runeword10	Brand	1				miss									JahLoMalGul	r31	r28	r23	r25			gethit-skill	Amplify Damage	35	14	hit-skill	Bone Spear	100	18	explosivearrow		1	1	dmg%		260	340	dmg-demon		280	330	knock		1	1					0
Runeword11	Breath of the Dying	1				weap									VexHelElEldZodEth	r26	r15	r01	r02	r33	r05	swing2		60	60	dmg-undead		125	125	lifesteal		12	15	noheal		1	1	kill-skill	Poison Nova	50	20	dmg%		350	400	all-stats		30	30	0
Runeword12	Broken Promise	1				weap									ChamVexAmnShaelLo	r32	r26	r11	r13	r28		dmg%		350	400	allskills		2	2	dmg/lvl	24			addxp		-5	-5	hit-skill	Bone Spirit	18	18	levelreq		15	15	crush/time	1	1	100	0
Runeword179	Bulwark	1			 D2R  Ladder  3 	helm									ShaelIoSol	r13	r16	r12				hp%		5	5	ac%		75	100	red-dmg%		10	15	regen		30	30	lifesteal		4	6									0
Runeword13	Call to Arms	1				weap									AmnRalMalIstOhm	r11	r08	r23	r24	r27		swing2		40	40	dmg%		200	240	allskills		1	1	oskill	Battle Command	2	6	oskill	Battle Orders	1	6	oskill	Battle Cry	1	4	regen		12	12	0
Runeword14	Chains of Honor	1				tors									DolUmBerIst	r14	r22	r30	r24			res-all		50	50	ac%		70	70	dmg-demon		200	200	dmg-undead		100	100	lifesteal		8	8	allskills		2	2	str		20	20	0
Runeword15	Chance	1				shld									EthIthTir	r05	r06	r03				block		15	15	block2		20	20	mana		25	25	cast1		15	15	mag%		20	30	gold%		75	75					0
Runeword16	Chaos	1				h2h									FalOhmUm	r19	r27	r22				demon-heal		15	15	dmg%		240	290	dmg-mag		216	471	oskill	Whirlwind	1	1	swing2		35	35	hit-skill	Frozen Orb	9	11	hit-skill	Charged Bolt	11	9	0
Runeword17	Crescent Moon	1				axe	swor	pole							ShaelUmTir	r13	r22	r03				pierce-ltng		35	35	ignore-ac		1	1	dmg%		180	220	abs-mag		9	11	charged	Summon Spirit Wolf	30	18	hit-skill	Static Field	7	13	hit-skill	Chain Lightning	10	17	0
Runeword178	Cure	1			 D2R  Ladder  3 	helm									ShaelIoTal	r13	r16	r07				hp%		5	5	ac%		75	100	res-pois		10	30	res-pois-len		50	50	aura	Cleansing	1	1									0
Runeword18	Darkness	1				h2h									ZodAmnVex	r33	r11	r26				ass		3	3	str/time	1	1	100	vit/time	3	1	100	dmg-norm		75	150	res-all		20	40	red-dmg%		15	15	mag%/lvl	8			0
Runeword19	Daylight	1				orb									JahFalUm	r31	r19	r22				sor		3	3	regen-mana		50	50	cast2		30	30	aura	Conviction	4	4	charged	Lower Resist	33	18	mana%		50	50	hp%		25	25	0
Runeword20	Death	1				swor	axe								HelElVexOrtGul	r15	r01	r26	r09	r25		death-skill	Chain Lightning	100	44	att-skill	Glacial Spike	25	18	indestruct		1	1	dmg%		300	385	crush		50	50	deadly/lvl	4			charged	BloodGolem	15	22	0
Runeword21	Deception	1				pole									IoDolLum	r16	r14	r17				dmg%		165	205	lifesteal		8	8	oskill	Teleport	1	1	balance3		40	40	dmg/lvl	8			extra-fire		15	15	charged	Meteor	150	18	0
Runeword22	Delirium	1				helm									LemIstIo	r20	r24	r16				hit-skill	Confuse	11	18	charged	Attract	60	17	gethit-skill	Terror	14	13	ac		261	261	gethit-skill	Mind Blast	6	14	gethit-skill	Delerium Change	1	50	allskills		2	2	0
Runeword23	Desire	1				weap	armo	shld							ElTirEl	r01	r03	r01				dmg%		30	50	ac%		30	50	all-stats		5	5	mag%		20	25													0
Runeword24	Despair	1				spea									GulMalShaelShaelEl	r25	r23	r13	r13	r01		dmg%		260	300	hit-skill	Weaken	32	6	slow		20	20	oskill	Fend	7	7	mag%		35	35	manasteal		9	9					0
Runeword25	Destruction	1				pole	swor								VexLoBerJahKo	r26	r28	r30	r31	r18		hit-skill	Volcano	23	12	hit-skill	Molten Boulder	5	23	death-skill	Meteor	100	45	att-skill	Nova	15	22	dmg%		350	350	dmg-mag		100	180					0
Runeword200	Distortion	1				helm									OrtThulIth	r09	r10	r06				res-all		5	10	oskill	Warp	1	1	move1		3	5	all-stats		10	15	swing1		6	10									0
Runeword26	Doomsayer	1				axe	pole	hamm							HelOhmUmLoCham	r15	r27	r22	r28	r32		dmg%		280	320	aura	Holy Freeze	12	12	swing2		45	45	noheal		1	1	pierce-cold		40	60	allskills		2	2	hit-skill	Volcano	5	18	0
Runeword27	Dragon	1				armo	shld								SurLoSol	r29	r28	r12				gethit-skill	Venom	20	18	hit-skill	Hydra	12	15	ac		360	360	ac-miss		230	230	str/lvl	3			all-stats		3	5	aura	Holy Fire	14	14	0
Runeword28	Dread	1				tors									DolElIth	r14	r01	r06				ac%		100	125	hit-skill	Charged Bolt	13	13	move2		20	20	heal-kill		6	8	levelreq		1	1	str/lvl	4			dex/lvl	4			0
Runeword29	Dream	1				helm	shld								IoJahPul	r16	r31	r21				gethit-skill	Confuse	10	15	aura	Holy Shock	15	15	balance2		20	30	ac		150	220	mana/lvl	5			res-all		5	20	mag%		15	25	0
Runeword30	Duress	1				tors									ShaelUmThul	r13	r22	r10				balance2		20	20	dmg%		10	20	dmg-cold	75	37	133	crush		15	15	openwounds		33	33	ac%		150	200	stamdrain		-20	-20	0
Runeword31	Edge	1				miss									TirTalAmn	r03	r07	r11				aura	Thorns	15	15	swing2		35	35	dmg-demon		320	380	dmg-undead		280	280	noheal		1	1	cheap		15	15	all-stats		8	9	0
Runeword32	Elation	1				abow									ShaelNefChamThulVex	r13	r04	r32	r10	r26		dmg-min		40	75	dmg/lvl	18			hit-skill	Nova	100	8	noheal		1	1	death-skill	Nova	100	60	extra-cold		20	25	extra-fire		20	25	0
Runeword33	Enigma	1				tors									JahIthBer	r31	r06	r30				ac		750	775	heal-kill		14	14	move2		45	45	str/lvl	6			allskills		2	2	mag%/lvl	8			oskill	Teleport	1	1	0
Runeword34	Enlightenment Reimagined	1				drui									TirUmLum	r03	r22	r17				dru		2	2	skill-rand	3	221	250	regen-mana		75	75	skilltab	17	3	3	gethit-skill	Cyclone Armor	30	20	red-dmg%		20	25	block2		20	20	0
Runeword35	Envy	1				weap									FalKoLumIo	r19	r18	r17	r16			dmg%		222	222	swing2		30	30	manasteal		6	6	lifesteal		6	6	addxp		2	2	mag%		35	35	res-all		25	25	0
Runeword36	Eternity	1				mele									AmnBerIstSolSur	r11	r30	r24	r12	r29		dmg%		260	310	indestruct		1	1	slow		33	33	charged	Revive	88	8	regen		16	16	regen-mana		16	16	nofreeze		1	1	0
Runeword37	Exile	1				pala									VexOhmIstDol	r26	r27	r24	r14			block2		30	30	freeze		1	1	ac%		220	260	aura	Defiance	13	16	skilltab	10	2	2	hit-skill	Life Tap	15	5	rep-dur	25			0
Runeword38	Faith	1			110, Previously Ladder Only	miss									OhmJahLemEld	r27	r31	r20	r02			dmg%		280	280	att%		300	300	dmg-fire		120	120	res-all		15	15	aura	Fanaticism	12	15	reanimate	1	10	10	allskills		1	2	0
Runeword39	Famine	1				axe	hamm								FalOhmOrtJah	r19	r27	r09	r31			dmg%		270	320	lifesteal		12	12	swing2		30	30	noheal		1	1	dmg-mag		180	200	dmg-elem	100	50	200	ethereal		1	1	0
Runeword201	Flame	1				tors									VexRalKo	r26	r08	r18				gethit-skill	Fire Ball	20	19	hit-skill	Eruption	8	13	aura	Holy Fire	17	17	extra-fire		15	20	pierce-fire		15	20	Abs-fire		15	20	light		5	5	0
Runeword40	Flickering Flame	1			D2R Ladder 1	helm									NefPulVex	r04	r21	r26				fireskill		3	3	aura	Resist Fire	4	8	pierce-fire		10	15	mana		50	75	half-freeze		1	1	res-pois-len		50	50					0
Runeword41	Fortitude	1				weap	armo	shld							ElSolDolLo	r01	r12	r14	r28			gethit-skill	Chilling Armor	20	15	dmg%		300	300	ac%		200	200	hp/lvl		8	12	res-all		25	30	cast2		25	25					0
Runeword42	Fortune's Favor	1				weap	armo	shld							FalIo	r19	r16					mag%/lvl	16	25	25	allskills		1	1	hp		30	50	res-all		10	10	levelreq		5	5	gold%		200	200					0
Runeword44	Fury	1				mele									JahGulEth	r31	r25	r05				dmg%		209	209	swing2		40	40	noheal		1	1	openwounds		66	66	lifesteal		6	6	deadly		33	33	skill	Frenzy	5	5	0
Runeword45	Gloom	1				tors									FalUmPul	r19	r22	r21				ac%		170	230	res-all		30	30	gethit-skill	Dim Vision	15	3	balance2		10	10	dmg-to-mana		5	5	light		-3	-3	half-freeze		1	1	0
Runeword46	Glory	1				tors									IstIstIstIst	r24	r24	r24	r24			allskills		2	2	balance2		25	25	cast3		35	35	mana%		25	25	hp%		25	25	ac%		75	125	ease		-30	-30	0
Runeword47	Grief	1				swor	axe								EthTirLoMalRal	r05	r03	r28	r23	r08		hit-skill	Venom	20	15	swing2		30	40	dmg		340	400	ignore-ac		1	1	dmg-dem/lvl	15			pierce-pois		20	25	heal-kill		11	11	0
Runeword175	Ground	1			 D2R  Ladder  3 	helm									ShaelIoOrt	r13	r16	r09				hp%		5	5	ac%		75	100	res-ltng		10	30	abs-ltng%		10	15													0
Runeword48	Hand of Justice	1				weap									SurChamAmnLo	r29	r32	r11	r28			swing2		33	33	dmg%		280	330	aura	Holy Fire	16	16	levelup-skill	Blaze	100	36	death-skill	Meteor	100	48	ignore-ac		1	1	pierce-fire		20	20	0
Runeword49	Harmony	1				miss									TirIthSolKo	r03	r06	r12	r18			aura	Vigor	10	10	dmg%		200	275	dmg-fire		55	160	dmg-cold	75	55	160	oskill	Valkyrie	2	6	regen-mana		20	20	charged	Revive	25	20	0
Runeword50	Hatred	1				weap									IoThul	r16	r10					dmg%		140	190	allskills		1	1	mag%		50	50	knock		1	1	freeze		3	3	Dmg-demon		100	200					0
Runeword177	Hearth	1			 D2R  Ladder  3 	helm									ShaelIoThul	r13	r16	r10				hp%		5	5	ac%		75	100	res-cold		10	30	abs-cold%		10	15	nofreeze		1	1									0
Runeword51	Heart of the Oak	1				staf	mace								KoVexPulThul	r18	r26	r21	r10			cast2		40	40	charged	Oak Sage	25	4	mana%		15	15	allskills		3	3	regen		20	20	res-all		30	40	charged	Raven	60	14	0
Runeword52	Heaven's Will	1				pala									DolEld	r14	r02					pal		1	1	block		50	50	block3		30	30	dmg%		30	50	rip		1	1	skill	Fist of the Heavens	6	6					0
Runeword53	Holy Tears	1				scep									IoTirShael	r16	r03	r13				dmg%		160	200	hit-skill	Fist of the Heavens	16	9	dmg-demon		300	300	att%		35	35	slow		35	35	oskill	Zeal	5	5	swing2		20	20	0
Runeword54	Holy Thunder	1				scep									EthRalOrtTal	r05	r08	r09	r07			dmg%		60	60	dmg-ltng		20	60	dmg-max		10	10	res-ltng		60	60	res-ltng-max		5	5	skill	Holy Shock	3	3	charged	Chain Lightning	60	7	0
Runeword55	Honor	1				mele									AmnElIthTirSol	r11	r01	r06	r03	r12		dmg%		160	160	regen		10	10	allskills		1	1	att		200	200	deadly		25	25	str		10	10					0
Runeword57	Humility	1				tors									ZodUmIthCham	r33	r22	r06	r32			levelreq		17	17	oskill	Shout	10	15	oskill	Battle Orders	10	15	oskill	Battle Command	10	15	oskill	Shiver Armor	10	15	oskill	Valkyrie	10	15	aura	Salvation	5	7	0
Runeword58	Hunger	1				shld									AmnHel	r11	r15					levelreq		8	8	block		15	30	red-dmg%		10	15	res-all		20	20	res-mag		20	20	lifesteal		5	5	regen		-1	-1	0
Runeword171	Hustle (armor)	1			 D2R  Ladder  3 	tors									ShaelKoEld	r13	r18	r02				move2		65	65	stamdrain		35	35	swing2		40	40	res-all		10	10	oskill	Evade	6	6									0
Runeword172	Hustle (weapon)	1			 D2R  Ladder  3 	weap									ShaelKoEld	r13	r18	r02				hit-skill	Quickness	5	1	swing2		10	10	dmg%		180	200	aura	Fanaticism	1	1													0
Runeword59	Ice	1				miss									AmnShaelJahLo	r11	r13	r31	r28			levelup-skill	Blizzard	100	40	hit-skill	Frost Nova	25	22	aura	Holy Freeze	18	18	dmg%		140	210	extra-cold		25	30	pierce-cold		20	20	gold%/lvl	25			0
Runeword60	Infinity	1			 Previously  Ladder  Only 	pole	spea								BerMalBerIst	r30	r23	r30	r24			dmg%		255	325	move3		35	35	vit/lvl	4			aura	Conviction	12	12	kill-skill	Chain Lightning	50	20	pierce-ltng		45	55	charged	Cyclone Armor	30	21	0
Runeword61	Innocence	1				hamm									VexLemIst	r26	r20	r24				dmg%		190	240	dmg/lvl	16			rep-dur	15			allskills		2	2	hp%		25	25	all-stats		15	25	addxp		-3	-3	0
Runeword62	Insight	1			 Previously  Ladder  Only 	pole	spea	staf	miss						RalTirTalSol	r08	r03	r07	r12			dmg%		200	260	att%		180	250	mag%		23	23	oskill	Critical Strike	1	6	cast2		35	35	aura	Meditation	12	17	all-stats		5	5	0
Runeword63	Jealousy	1				spea									TalEld	r07	r02					dmg%		122	122	lifesteal		7	7	manasteal		7	7	oskill	Jab	3	3	oskill	Melee Mastery	3	3	swing2		20	20					0
Runeword64	Judgement	1				pala									UmHelUm	r22	r15	r22				pal		2	2	ignore-ac		1	1	block		25	35	dmg-max		20	30	gethit-skill	Holy Shield	2	35	gethit-skill	Decrepify	50	5	red-mag		35	50	0
Runeword65	King's Grace	1				swor	scep								AmnRalThul	r11	r08	r10				dmg%		100	100	att		150	150	dmg-demon		100	100	dmg-undead		50	50	att-demon		100	100	att-undead		100	100					0
Runeword66	Kingslayer	1				swor	axe								MalUmGulFal	r23	r22	r25	r19			swing2		30	30	dmg%		230	270	reduce-ac		25	25	crush		33	33	openwounds		25	25	oskill	Vengeance	1	1	gold%		40	40	0
Runeword67	Knight's Vigil	1				armo	shld								BerLemUmIst	r30	r20	r22	r24			pal		2	2	aura	Meditation	8	12	cast3		40	40	block		20	30	block2		20	20	levelreq		12	12	regen		10	15	0
Runeword68	Knowledge	1				swor									ElElEl	r01	r01	r01				dmg%		100	100	dmg/lvl	12			addxp		20	20	allskills		1	1	swing1		15	15	levelreq		11	11					0
Runeword69	Last Wish	1				swor	hamm	axe							ChamMalJahSurJahBer	r32	r23	r31	r29	r31	r30	gethit-skill	Fade	6	11	hit-skill	Life Tap	10	18	att-skill	Charged Bolt	20	20	aura	Might	17	17	dmg%		330	375	crush		0	10	mag%/lvl		4	4	0
Runeword70	Law	1				axe									HelHel	r15	r15					levelreq		26	26	dmg%		120	170	swing2		15	15	hp		48	48	mana		24	24	slow		30	30	rip		1	1	0
Runeword71	Lawbringer	1				swor	hamm	scep							AmnLemKo	r11	r20	r18				hit-skill	Decrepify	20	15	aura	Sanctuary	18	18	reduce-ac		50	50	dmg-fire		150	220	dmg-cold	75	130	180	rip		1	1	ac-miss		200	250	0
Runeword72	Leaf	1				staf									TirRal	r03	r08					fireskill		3	3	ac/lvl		16	16	res-cold		33	33	skill	Inferno	3	3	skill	Fire Bolt	3	3	skill	Warmth	3	3					0
Runeword73	Lightning	1				weap									OrtOrtAmn	r09	r09	r11				res-ltng		35	50	dmg%		100	175	swing2		20	20	hit-skill	Lightning	15	9	aura	Holy Shock	2	2	abs-ltng		8	10					0
Runeword74	Lionheart	1				tors									HelLumFal	r15	r17	r19				str		15	15	vit		20	20	dex		15	15	dmg%		20	20	hp		50	50	res-all		30	30					0
Runeword75	Lore	1				helm									OrtSol	r09	r12					enr		10	10	allskills		1	1	light		2	2	mana-kill		2	2													0
Runeword76	Love	1				abow									PulHelEl	r21	r15	r01				ama		2	2	hp		75	75	mana		50	50	dmg%		200	200	swing3		40	40	deadly		30	30	explosivearrow		1	1	0
Runeword77	Loyalty	1				shld									VexDol	r26	r14					aura	Thorns	5	9	res-ltng-max		5	5	res-cold-max		5	5	res-pois-max		5	5	res-all		100	100	addxp		6	6	block		35	50	0
Runeword78	Lust	1				wand									ShaelMal	r13	r23					nec		2	2	addxp		5	5	mana%		35	35	res-all		35	50	aura	Holy Shock	8	8	mag%		40	40	gold%/time	1	1	300	0
Runeword79	Madness	1				armo	shld								IoEthDol	r16	r05	r14				gethit-skill	Confuse	9	5	hit-skill	Terror	12	16	swing1		15	15	levelreq		1	1	allskills		1	1	block2		15	15	hp		35	50	0
Runeword81	Malice	1				mele									IthElEth	r06	r01	r05				openwounds		100	100	dmg-ac		-100	-100	noheal		1	1	dmg%		33	33	light		-1	-1	regen		-5	-5					0
Runeword82	Melody	1				miss									ShaelKoNef	r13	r18	r04				dmg%		50	50	skilltab	0	3	3	skill	Critical Strike	3	3	skill	Dodge	3	3	skill	Slow Missiles	3	3	dmg-undead		300	300					0
Runeword83	Memory	1				staf									LumIoSolEth	r17	r16	r12	r05			mana%		20	20	red-mag		7	7	ac%		50	50	cast2		33	33	sor		3	3	skill	Energy Shield	3	3	skill	Static Field	2	2	0
Runeword174	Metamorphosis	1			 D2R  Ladder  3 	helm									IoChamFal	r16	r32	r19				hit-skill	Mark of the Bear	100	1	hit-skill	Mark of the Wolf	100	1	skilltab	16	5	5	ac%		50	80	res-all		10	10	crush		25	25					0
Runeword84	Mist	1			 D2R  Ladder  1 	miss									ChamShaelGulThulIth	r32	r13	r25	r10	r06		allskills		3	3	dmg%		325	375	aura	Concentration	8	12	pierce		100	100	vit		24	24	res-all		40	40					0
Runeword85	Morning Dew	1				pole									MalIthBerChamZodIst	r23	r06	r30	r32	r33	r24	levelreq		10	10	swing3		50	50	dmg%		300	360	dru		3	3	oskill	Melee Mastery	20	20	kill-skill	Static Field	100	20	res-all		25	25	0
Runeword173	Mosaic	1			 D2R  Ladder  3 	h2h									MalGulAmn	r23	r25	r11				skilltab	20	2	2	charge-noconsume		50	50	swing2		20	20	dmg%		200	250	extra-fire		8	15	extra-cold		8	15	extra-ltng		8	15	0
Runeword86	Mystery	1				drui									ShaelZodGul	r13	r33	r25				dru		3	3	mana%		15	15	hp%		15	15	res-all		30	50	aura	Concentration	6	6	swing2		20	20	addxp		3	3	0
Runeword87	Myth Reimagined	1				spea									FalChamBerHelTirRal	r19	r32	r30	r15	r03	r08	levelreq		8	8	dmg-norm		200	400	rep-dur	15			dmg%		80	120	allskills		3	3	res-all		50	50	death-skill	Nova	100	60	0
Runeword88	Nadir	1				helm									NefTir	r04	r03					ac%		50	50	ac		10	10	light		-3	-3	charged	Cloak of Shadows	9	13	gold%		-33	-33	str		5	5					0
Runeword89	Nature's Kingdom	1				drui									AmnIth	r11	r06					dru		1	1	ac%		75	100	mana		40	60	cast2		20	20	res-all		20	20	all-stats		10	10					0
Runeword90	Night	1				tors									HelLoOhm	r15	r28	r27				ac%		150	300	mag%/time	2	1	300	vit/time	2	1	50	ac/time	2	1	500	dmg/time	2	1	75	gold%/time	2	1	300	enr/time	2	1	25	0
Runeword91	Oath	1				swor	axe	mace							ShaelPulMalLum	r13	r21	r23	r17			hit-skill	Bone Spirit	30	20	indestruct		1	1	swing2		30	30	dmg%		210	340	abs-mag		10	15	charged	Heart of Wolverine	20	16	charged	IronGolem	14	17	0
Runeword92	Obedience	1			Previously Ladder Only	pole	spea								HelKoThulEthFal	r15	r18	r10	r05	r19		dmg%		370	370	crush		40	40	kill-skill	Enchant	30	21	pierce-fire		25	25	ac		200	300	balance3		40	40	res-all		20	30	0
Runeword93	Oblivion	1				barb									UmFalKo	r22	r19	r18				bar		2	2	ac%		115	160	skill-rand	3	126	155	hit-skill	Amplify Damage	12	9	hp/lvl	12			swing2		20	20	crush/time	3	1	100	0
Runeword94	Obsession	1			D2R Ladder 1	staf									ZodIstLemLumIoNef	r33	r24	r20	r17	r16	r04	allskills		4	4	gethit-skill	Weaken	24	10	cast3		65	65	balance3		60	60	res-all		60	70	hp%		15	25	regen-mana		15	30	0
Runeword95	Passion	1				weap									DolOrtEldLem	r14	r09	r02	r20			dmg%		160	210	oskill	Zeal	1	1	att%		50	80	oskill	Berserk	1	1	swing2		25	25	charged	Heart of Wolverine	12	3	stupidity		10	10	0
Runeword96	Patience	1				weap	armo	shld							NefEldRal	r04	r02	r08				Balance2		20	20	addxp		1	3	hp		20	25	heal-kill		3	5	mana-kill		2	2	move1		15	15					0
Runeword97	Pattern	1			 D2R  Ladder  1 	h2h									TalOrtThul	r07	r09	r10				att%		10	10	dmg%		40	80	dmg-fire		12	32	res-all		15	15	str		6	6	dex		6	6	block2		30	30	0
Runeword98	Peace Reimagined	1				mele									TirEthEl	r03	r05	r01				levelreq		6	6	dmg-norm		20	40	swing1		20	20	Balance2		20	20	block2		20	20	fade		1	1	res-all		15	15	0
Runeword100	Penitence	1				armo	shld								IthTir	r06	r03					block1		15	15	balance1		15	15	rep-dur	10			half-freeze		1	1	res-pois-len		50	50									0
Runeword101	Peril	1				miss									ChamLoBerBerLoCham	r32	r28	r30	r30	r28	r32	levelreq		11	11	dmg%		250	250	dmg/lvl	25			swing3		75	75	allskills		1	1	mag%/lvl	8			all-stats		20	30	0
Runeword102	Pestilence	1				axe									SolKoIo	r12	r18	r16				dmg-pois	100	800	800	noheal		1	1	mag%		20	35	dmg%		188	188	extra-pois		20	20	oskill	Poison Explosion	3	3	res-pois-len		50	50	0
Runeword103	Phoenix	1				weap	shld								VexVexLoJah	r26	r26	r28	r31			levelup-skill	Blaze	100	40	hit-skill	Firestorm	40	22	aura	Redemption	13	13	dmg%		350	400	pierce-fire		28	28	ac-miss		350	400	abs-fire		15	21	0
Runeword104	Piety	1				helm									LemNefShael	r20	r04	r13				ac%		90	125	enr		20	20	mana/lvl	8			allskills		1	1	cast2		20	20	res-all		15	25	res-mag		15	25	0
Runeword105	Pillar of Faith	1				spea									FalFalUmAmn	r19	r19	r22	r11			dmg%		230	230	rep-dur	20			ac		400	500	aura	Cleansing	12	12	swing2		20	20	hp		75	75	abs-fire%		15	15	0
Runeword106	Plague	1			 D2R  Ladder  1 	swor	knif	h2h							ChamShaelUm	r32	r13	r22				dmg%		220	320	gethit-skill	Lower Resist	20	12	hit-skill	Poison Nova	25	15	pierce-pois		23	23	deadly/lvl	3			aura	Cleansing	13	17	allskills		1	2	0
Runeword203	Plague Reimagined	1				pole	spea	swor							SurUmMalShaelShael	r29	r22	r23	r13	r13		levelreq		10	10	hit-skill	Poison Nova	15	27	dmg%		200	250	dmg-pois	125	1845	1845	deadly		50	50	res-pois-max		10	10	res-pois		80	80	0
Runeword107	Praise	1				hamm									FalGulOhmShael	r19	r25	r27	r13			levelreq		15	15	dmg%		280	350	ignore-ac		1	1	death-skill	Frozen Orb	100	47	gethit-skill	Glacial Spike	100	10	mag%/time	0	1	200	lifesteal		10	10	0
Runeword108	Prayer	1				weap	armo	shld							HelEthThul	r15	r05	r10				dmg-norm		10	30	ac		50	100	swing1		20	20	levelreq		7	7	block		20	30	aura	Prayer	10	14	res-all		15	25	0
Runeword109	Pride	1			 Previously  Ladder  Only 	pole	spea								ChamSurIoLo	r32	r29	r16	r28			dmg-dem/lvl	8			dmg-ltng		50	280	att%		260	300	aura	Concentration	16	20	gethit-skill	Fire Wall	25	17	regen		8	8	gold%/lvl	15			0
Runeword110	Principle Reimagined	1				aspe									ShaelFalKoShael	r13	r19	r18	r13			dmg%		200	260	rip		1	1	addxp		2	2	ama		2	2	res-all		35	35	charged	Thunder Storm	10	20	charged	Cyclone Armor	22	10	0
Runeword111	Prowess in Battle 	1				barb									JahIstFal	r31	r24	r19				levelreq		10	10	bar		3	3	att%		50	50	aura	Fanaticism	6	6	dmg%		100	100	balance3		40	40	ac/lvl	24			0
Runeword112	Prudence	1				tors									MalTir	r23	r03					balance2		25	25	ac%		140	170	res-all		25	35	red-dmg		3	3	red-mag		10	10	light		1	1	rep-dur	25			0
Runeword113	Punishment	1				swor									OrtDolAmn	r09	r14	r11				dmg%		135	135	dmg-norm		20	40	regen		-3	-3	addxp		-2	-2	all-stats		20	20	levelup-skill	Thunder Storm	100	35	red-dmg		15	20	0
Runeword114	Purity	1				shld									JahIstShaelZod	r31	r24	r13	r33			block		55	55	heal-kill		15	15	balance3		50	50	res-all		30	50	gethit-skill	Bone Armor	10	19	hit-skill	Dim Vision	35	8	ac/lvl	32			0
Runeword115	Question	1				swor									KoNef	r18	r04					mag%/lvl	12			gold%/lvl	16			str/lvl	6			dex/lvl	6			vit/lvl	6			enr/lvl	6			dex		-10	-10	0
Runeword116	Radiance	1				helm									NefSolIth	r04	r12	r06				light		5	5	enr		10	10	vit		10	10	red-mag		3	3	mana		33	33	ac%		75	75					0
Runeword117	Rain	1			111	tors									OrtMalIth	r09	r23	r06				hit-skill	Twister	5	15	gethit-skill	Cyclone Armor	5	15	dru		2	2	mana		100	150													0
Runeword202	Rain Reimagined	1				circ									BerChamBer	r30	r32	r30				levelreq		22	22	allskills		4	4	hp		100	150	mana		60	100	all-stats		25	25	regen		20	20	regen-mana		100	100	0
Runeword118	Reason	1				staf									LumLumZodTir	r17	r17	r33	r03			sor		3	3	cast3		50	50	aura	Meditation	5	5	addxp		3	3	red-dmg%		20	20	dmg-to-mana		20	20	skill-rand	Inner Sight	36	65	0
Runeword119	Red	1				mele									IoRalRalHel	r16	r08	r08	r15			dmg%		155	155	rep-dur	20			res-fire		35	50	abs-fire%		10	10	res-cold		-20	-20	extra-fire		15	25	hit-skill	Meteor	8	4	0
Runeword56	Revenge	1				armo	shld								ThulEld	r10	r02					sor		1	1	mana		50	75	cast1		15	15	addxp		1	3	regen-mana		60	70	res-mag		5	10	levelreq		3	3	0
Runeword120	Rhyme	1				shld									ShaelEth	r13	r05					block2		20	20	block		20	20	res-all		25	25	nofreeze		1	1	gold%		50	50	mag%		25	25					0
Runeword121	Rift	1				pole	scep								HelKoLemGul	r15	r18	r20	r25			hit-skill	Tornado	20	16	att-skill	Frozen Orb	16	21	dmg-mag		160	250	dmg-fire		60	180	all-stats		5	10	dmg-to-mana		38	38	charged	Iron Maiden	40	15	0
Runeword122	Sanctuary	1				shld									KoKoMal	r18	r18	r23				block		20	20	block2		20	20	ac%		130	160	ac-miss		250	250	res-all		50	70	balance2		20	20	charged	Slow Missiles	60	12	0
Runeword123	Serendipity	1				pole									AmnAmn	r11	r11					dmg%		120	120	hit-skill	Inner Sight	50	2	enr		20	20	regen-mana		50	50	cast2		20	20									0
Runeword124	Shadow	1				miss									PulSolShaelSol	r21	r12	r13	r12			dmg%		166	166	dmg-cold/time		1	200	cold-len		75	300	move3		50	50	gethit-skill	Cloak of Shadows	25	12	charged	Bone Wall	50	10					0
Runeword125	Shadow of Doubt	1				wand									ElTir	r01	r03					skilltab	6	1	3	skilltab	7	1	3	skilltab	8	1	3	cast1		15	15	extra-pois		10	10									0
Runeword126	Silence	1				weap									DolEldHelIstTirVex	r14	r02	r15	r24	r03	r26	manasteal		4	4	stupidity		33	33	dmg%		200	200	swing2		20	20	res-all		75	75	allskills		2	2	balance2		20	20	0
Runeword127	Siren's Song	1				helm									LemShael	r20	r13					allskills		2	2	mana%		40	40	cast2		25	25	all-stats		10	20	mag%		30	50	gethit-skill	Confuse	44	3	ac/lvl	8			0
Runeword128	Smoke	1				tors									NefLum	r04	r17					ac-miss		250	250	ac%		75	75	res-all		50	50	balance2		20	20	light		-1	-1	charged	Weaken	18	6					0
Runeword129	Sorrow	1				hamm									ShaelHel	r13	r15					dmg%		160	200	swing2		20	20	manasteal		6	6	charged	Clay Golem	5	20	heal-kill		6	9	regen-mana		50	50	regen		-2	-2	0
Runeword130	Spirit	1				swor	shld								TalThulOrtAmn	r07	r10	r09	r11			balance3		55	55	mana		89	112	ac-miss		250	250	vit		22	22	cast3		25	35	abs-mag		3	8	allskills		2	2	0
Runeword131	Splendor	1				shld									EthLum	r05	r17					allskills		1	1	cast2		10	10	block2		20	20	ac%		60	100	gold%		50	50	mag%		20	20	light		3	3	0
Runeword132	Starlight	1				weap	armo	shld							ZodHelIstEl	r33	r15	r24	r01			allskills		3	3	dmg-norm		35	140	ac%		100	200	ease		-80	-80	mag%		150	300	levelreq		20	20	balance3		20	20	0
Runeword133	Stealth	1				tors									TalEth	r07	r05					red-mag		3	3	dex		6	6	move2		25	25	cast2		25	25	balance2		25	25									0
Runeword134	Steel	1				swor	axe	mace							TirEl	r03	r01					swing2		25	25	dmg-min		3	3	dmg-max		3	3	openwounds		50	50	dmg%		20	20									0
Runeword135	Still Water	1				abow									GulUmMalNef	r25	r22	r23	r04			ama		1	1	swing1		20	20	dmg-norm		30	150	dmg%		80	120	skilltab	0	2	2	heal-kill		15	20	dmg-cold	300	100	150	0
Runeword136	Sting	1				miss									NefTalEth	r04	r07	r05				dmg-max		25	40	swing1		15	15	manasteal		5	8	oskill	Multiple Shot	3	3	oskill	Ice Arrow	5	5									0
Runeword137	Stone	1				tors									ShaelUmPulLum	r13	r22	r21	r17			ac%		220	260	charged	Clay Golem	16	16	ac-miss		300	300	charged	Molten Boulder	80	16	str		16	16	vit		16	16	balance2		40	40	0
Runeword138	Storm	1				spea									JahUmOhmOrtNef	r31	r22	r27	r09	r04		dmg%		333	333	swing1		20	20	hit-skill	Lightning	16	21	oskill	Thunder Storm	10	10	res-ltng		100	100	abs-ltng%		25	25	addxp		3	3	0
Runeword139	Strength	1				mele									AmnTir	r11	r03					str		20	20	dmg%		35	35	vit		10	10	crush		25	25													0
Runeword176	Temper	1			 D2R  Ladder  3 	helm									ShaelIoRal	r13	r16	r08				hp%		5	5	ac%		75	100	res-fire		10	30	abs-fire%		10	15													0
Runeword140	Tempest	1				h2h									LemThul	r20	r10					dmg-cold		30	70	dmg-fire		100	200	dmg-ltng		1	300	extra-ltng		20	30	ass		2	2	skilltab	18	3	3	dmg%		140	190	0
Runeword141	Temptation	1				mace									OrtNefEl	r09	r04	r01				addxp		10	15	dmg%		176	176	allskills		1	1	all-stats		-10	-10	swing1		20	20									0
Runeword142	Terror	1				necr									LumMal	r17	r23					gethit-skill	Terror	100	10	nec		2	2	skill-rand	Unsummon	66	95	ac/lvl	12			cast2		25	25	mag%/lvl	8			oskill	Fanaticism	3	3	0
Runeword143	Thirst	1				spea									SolThulRal	r12	r10	r08				allskills		1	1	dmg%		125	150	addxp		1	3	heal-kill		8	12	mana-kill		2	5	dmg/lvl	12							0
Runeword144	Thought	1				orb									TirLumIst	r03	r17	r24				sor		2	2	regen		6	6	regen-mana		75	75	pierce-ltng		20	20	extra-cold		20	20	block		15	15	balance2		20	20	0
Runeword145	Thunder	1				mele									PulLemKoFal	r21	r20	r18	r19			dmg%		235	235	dmg-ltng		1	444	gethit-skill	Thunder Storm	10	22	res-ltng		75	75	res-cold		-25	-25	oskill	Static Field	1	1	addxp		2	2	0
Runeword146	Time	1				armo	shld								JahAmn	r31	r11					ac%		160	220	levelreq		20	20	hp		35	50	hp%		10	20	gethit-skill	Nova	100	25	noheal		1	1	oskill	Teleport	1	1	0
Runeword147	Tradition	1				aspe									SurLoOhmGulIst	r29	r28	r27	r25	r24		ama		3	3	dmg%		325	400	lifesteal		10	10	manasteal		10	10	swing3		50	50	pierce-ltng		25	25	extra-ltng		25	25	0
Runeword148	Treachery	1			111	armo									ShaelThulLem	r13	r10	r20				hit-skill	Venom	25	15	gethit-skill	Fade	5	15	ass		2	2	swing2		45	45													0
Runeword149	Trust	1				tors									AmnOhmFal	r11	r27	r19				levelreq		5	5	ac%		125	200	allskills		1	1	hp		75	100	swing2		20	20	dmg-norm		15	30	death-skill	Nova	100	57	0
Runeword150	Truth	1				orb									SolIth	r12	r06					dmg%		100	100	sor		1	1	mana		35	35	regen-mana		75	75	cast2		25	25									0
Runeword151	Unbending Will	1			 D2R  Ladder  1 	swor									FalIoIthEldElHel	r19	r16	r06	r02	r01	r15	skilltab	12	3	3	hit-skill	Taunt	18	18	swing2		20	30	dmg%		300	350	red-dmg		8	8	noheal		1	1	lifesteal		8	10	0
Runeword152	Valor	1				mele									ShaelTirDolChamSurUm	r13	r03	r14	r32	r29	r22	levelreq		10	10	dmg-min		100	100	dmg/lvl	20			ethereal		1	1	indestruct		1	1	addxp		5	5	charged	Battle Orders	15	40	0
Runeword153	Vengeance	1				h2h									DolNef	r14	r04					dmg-norm		35	70	death-skill	Poison Nova	100	55	lifesteal		6	6	hp		40	40	all-stats		10	10	ass		1	1					0
Runeword154	Venom	1				weap									TalDolMal	r07	r14	r23				dmg-pois	175	312	312	ignore-ac		1	1	charged	Poison Explosion	27	15	charged	Poison Nova	11	13	manasteal		7	7									0
Runeword155	Victory	1				axe									OhmOhmIstLemOhmOhm	r27	r27	r24	r20	r27	r27	levelreq		24	24	dmg/lvl	20			rep-dur	10			swing3		60	60	ease		-50	-50	noheal		1	1	dmg-elem	125	1	300	0
Runeword156	Voice	1				armo	shld								UmIthAmnHel	r22	r06	r11	r15			levelreq		1	1	extra-cold		10	15	extra-fire		10	15	extra-ltng		10	15	res-all		7	10	mana/lvl	8							0
Runeword99	Voice of Reason	1				swor	mace								LemKoElEld	r20	r18	r01	r02			hit-skill	Frozen Orb	15	13	hit-skill	Ice Blast	18	20	dmg-demon		220	350	dmg-undead		280	300	dmg-cold	75	100	220	pierce-cold		24	24	nofreeze		1	1	0
Runeword157	Void	1				barb									SolAmn	r12	r11					bar		1	1	dmg-max		10	15	hp		50	50	balance2		25	25	move2		25	25	lifesteal		3	6	manasteal		3	6	0
Runeword158	War	1				helm									IoHel	r16	r15					ac%		100	140	dmg%		35	50	swing3		30	30	red-dmg%		20	25	ignore-ac		1	1	noheal		1	1	balance2		25	25	0
Runeword159	Water	1				spea									KoShaelHel	r18	r13	r15				dmg-cold	150	33	122	regen-mana		35	35	regen		3	5	dmg%		175	175	balance2		25	25	levelup-skill	Battle Orders	100	25	res-fire		50	50	0
Runeword160	Wealth	1				tors									LemKoTir	r20	r18	r03				gold%		250	250	mag%		100	100																					0
Runeword161	Whisper	1				weap									ShaelShaelShael	r13	r13	r13				dmg-norm		25	75	dmg%		100	100	regen		6	6	reduce-ac		15	15	ease		-25	-25									0
Runeword162	White	1				wand									DolIo	r14	r16					skilltab	7	3	3	red-mag		4	4	cast2		20	20	mana		13	13	skill	Bone Armor	3	3	skill	Bone Spear	2	2	skill	Skeleton Mastery	4	4	0
Runeword163	Wind	1			110	mele									SurEl	r29	r01					dmg%		120	160	swing2		40	40	move2		20	20	reduce-ac		50	50	hit-skill	Tornado	10	9	charged	Twister	127	13	balance2		15	15	0
Runeword164	Wings of Hope	1				scep									ChamCham	r32	r32					dmg-min		60	100	dmg-max		150	200	oskill	Teleport	8	8	aura	Salvation	3	3	hit-skill	Bone Spear	25	35	rip		1	1	all-stats		20	20	0
Runeword165	Wisdom	1			 D2R  Ladder  1 	helm									PulIthEld	r21	r06	r02				pierce		33	33	manasteal		4	8	att%		15	25	mana-kill		5	5	nofreeze		1	1	enr		10	10					0
Runeword204	Wisdom Reimagined	1				wand									JahLum	r31	r17					allskills		2	2	regen		5	5	mana/lvl	16			regen-mana		75	75	res-mag		20	20	addxp		3	5	cheap		10	10	0
Runeword166	Woe	1				tors									ChamTirShael	r32	r03	r13				levelreq		7	7	gethit-skill	Chain Lightning	25	25	gethit-skill	Fire Ball	25	25	gethit-skill	Blizzard	25	25	allskills		2	2	all-stats		25	25	res-pois-len		80	80	0
Runeword167	Wonder	1				mele									VexAmnShaelAmnVex	r26	r11	r13	r11	r26		dmg%		275	275	balance2		30	30	str		20	20	dex		20	20	gold%/time	1	1	200	mag%/time	3	1	100	hp/lvl	12			0
Runeword168	Wrath	1			 Previously  Ladder  Only 	miss									PulLumBerMal	r21	r17	r30	r23			dmg-demon		300	300	dmg-undead		250	300	dmg-ltng		41	240	dmg-mag		85	120	hit-skill	Life Tap	5	10	hit-skill	Decrepify	30	1	nofreeze		1	1	0
Runeword169	Youth	1				tors									OrtEth	r09	r05					res-fire		30	35	res-cold		30	35	res-pois		30	35	ac%		90	120	regen		8	10	regen-mana		85	85	hit-skill	Weaken	9	4	0
Runeword170	Zephyr	1			109	miss									OrtEth	r09	r05					move2		25	25	swing2		25	25	dmg%		33	33	att		66	66	gethit-skill	Twister	7	1	ac		25	25					0
Runeword80	Bone	1			111	tors									SolUmUm	r12	r22	r22				hit-skill	Bone Spear	15	10	gethit-skill	Bone Armor	15	10	nec		2	2	mana		100	150													0
Runeword180	Enlightenment	1			111	tors									PulRalSur	r21	r08	r12				hit-skill	Fire Ball	5	15	gethit-skill	Blaze	5	15	sor		2	2	oskill	Warmth	1	1													0
Runeword181	Myth	1			111	tors									HelAmnNef	r15	r11	r04				hit-skill	Taunt	10	1	gethit-skill	Howl	3	1	bar		2	2	regen		10	10													0
Runeword182	Peace	1			111	tors									ShaelThulAmn	r13	r10	r11				hit-skill	Valkyrie	2	15	gethit-skill	Slow Missiles	4	5	ama		2	2	oskill	Critical Strike	2	2													0
Runeword183	Principle	1			111	tors									RalGulEld	r08	r25	r02				hit-skill	Holy Bolt	100	5	pal		2	2	hp		100	150	dmg-undead		50	50													0
Runeword205	Scout	1			111	helm									ElNef	r01	r04					move2		10	10	balance2		10	10	dex		5	5	light		11	11	oskill	Dodge	1	1									0
Runeword206	Snowdrop	1			111	staf									TirThul	r03	r10					skilltab	5	3	3	mana/lvl	16			res-fire		33	33	skill	Shiver Armor	3	3	skill	Glacial Spike	3	3	skill	Warmth	3	3	skill	Frost Nova	3	3	0
=======
Name	*Rune Name	complete	firstLadderSeason	lastLadderSeason	*Patch Release	itype1	itype2	itype3	itype4	itype5	itype6	etype1	etype2	etype3	*RunesUsed	Rune1	Rune2	Rune3	Rune4	Rune5	Rune6	T1Code1	T1Param1	T1Min1	T1Max1	T1Code2	T1Param2	T1Min2	T1Max2	T1Code3	T1Param3	T1Min3	T1Max3	T1Code4	T1Param4	T1Min4	T1Max4	T1Code5	T1Param5	T1Min5	T1Max5	T1Code6	T1Param6	T1Min6	T1Max6	T1Code7	T1Param7	T1Min7	T1Max7	*eol
Friendship	Friendship	1				mace									HelAmn	r15	r11					levelreq		5	5	addxp		-3	-3	rip		1	1	dmg%		133	133	dmg-norm		25	50	crush		66	66	deadly		34	34	0
Ancient's Pledge	Ancient's Pledge	1				shld									RalOrtTal	r08	r09	r07				res-cold		30	30	res-all		13	13	ac%		50	50	dmg-to-mana		10	10													0
Armageddon	Armageddon	1				swor									RalOrtThulChamBerHel	r08	r09	r10	r32	r30	r15	levelreq		13	13	dmg%		275	350	dmg-elem	200	50	300	hit-skill	Blizzard	40	20	gethit-skill	Chain Lightning	40	20	swing2		30	30	res-all		35	35	0
Authority	Authority	1				helm									ChamZodBer	r32	r33	r30				allskills		2	2	levelreq		12	12	mag%/lvl	12			ac%		160	200	hit-skill	Weaken	16	9	slow		20	20	deadly		25	25	0
Beast	Beast	1				axe	scep	hamm							BerTirUmMalLum	r30	r03	r22	r23	r17		swing2		40	40	aura	Fanaticism	9	9	dmg%		240	270	str		25	40	charged	Summon Grizzly	5	13	oskill	Wearbear	3	3	oskill	Shape Shifting	3	3	0
Beauty	Beauty	1				abow									TirDol	r03	r14					skilltab	0	3	3	dmg-norm		30	60	knock		3	3	slow		15	15	lifesteal		8	8	ignore-ac		1	1	openwounds		50	50	0
Black	Black	1				club	hamm	mace							ThulIoNef	r10	r16	r04				crush		40	40	dmg%		120	120	swing2		15	15	red-mag		2	2	att		200	200	charged	Corpse Explosion	12	4					0
Blood	Blood	1				weap	armo	shld							MalShael	r23	r13					levelreq		18	18	dmg%		200	250	ac		125	175	bloody		1	1	allskills		2	2	hp%		10	15	red-dmg%		10	15	0
Bone Reimagined	Bone Reimagined	1				necr									BerUm	r30	r22					nec		2	2	skilltab	7	4	4	skill	Bone Armor	3	3	skill	Bone Wall	3	3	skill	Bone Spear	3	3	skill	Bone Prison	3	3	skill	Bone Spirit	3	3	0
Bramble	Bramble	1				tors									RalOhmSurEth	r08	r27	r29	r05			balance2		50	50	ac		300	300	aura	Thorns	15	21	heal-kill		13	13	extra-pois		25	50	res-pois		100	100	charged	Spirit of Barbs	33	13	0
Brand	Brand	1				miss									JahLoMalGul	r31	r28	r23	r25			gethit-skill	Amplify Damage	35	14	hit-skill	Bone Spear	100	18	explosivearrow		1	1	dmg%		260	340	dmg-demon		280	330	knock		1	1					0
Breath of the Dying	Breath of the Dying	1				weap									VexHelElEldZodEth	r26	r15	r01	r02	r33	r05	swing2		60	60	dmg-undead		125	125	lifesteal		12	15	noheal		1	1	kill-skill	Poison Nova	50	20	dmg%		350	400	all-stats		30	30	0
Broken Promise	Broken Promise	1				weap									ChamVexAmnShaelLo	r32	r26	r11	r13	r28		dmg%		350	400	allskills		2	2	dmg/lvl	24			addxp		-5	-5	hit-skill	Bone Spirit	18	18	levelreq		15	15	crush/time	1	1	100	0
Bulwark	Bulwark	1			 D2R  Ladder  3 	helm									ShaelIoSol	r13	r16	r12				hp%		5	5	ac%		75	100	red-dmg%		10	15	regen		30	30	lifesteal		4	6									0
Call to Arms	Call to Arms	1				weap									AmnRalMalIstOhm	r11	r08	r23	r24	r27		swing2		40	40	dmg%		200	240	allskills		1	1	oskill	Battle Command	2	6	oskill	Battle Orders	1	6	oskill	Battle Cry	1	4	regen		12	12	0
Chains of Honor	Chains of Honor	1				tors									DolUmBerIst	r14	r22	r30	r24			res-all		50	50	ac%		70	70	dmg-demon		200	200	dmg-undead		100	100	lifesteal		8	8	allskills		2	2	str		20	20	0
Chance	Chance	1				shld									EthIthTir	r05	r06	r03				block		15	15	block2		20	20	mana		25	25	cast1		15	15	mag%		20	30	gold%		75	75					0
Chaos	Chaos	1				h2h									FalOhmUm	r19	r27	r22				demon-heal		15	15	dmg%		240	290	dmg-mag		216	471	oskill	Whirlwind	1	1	swing2		35	35	hit-skill	Frozen Orb	9	11	hit-skill	Charged Bolt	11	9	0
Crescent Moon	Crescent Moon	1				axe	swor	pole							ShaelUmTir	r13	r22	r03				pierce-ltng		35	35	ignore-ac		1	1	dmg%		180	220	abs-mag		9	11	charged	Summon Spirit Wolf	30	18	hit-skill	Static Field	7	13	hit-skill	Chain Lightning	10	17	0
Cure	Cure	1			 D2R  Ladder  3 	helm									ShaelIoTal	r13	r16	r07				hp%		5	5	ac%		75	100	res-pois		10	30	res-pois-len		50	50	aura	Cleansing	1	1									0
Darkness	Darkness	1				h2h									ZodAmnVex	r33	r11	r26				ass		3	3	str/time	1	1	100	vit/time	3	1	100	dmg-norm		75	150	res-all		20	40	red-dmg%		15	15	mag%/lvl	8			0
Daylight	Daylight	1				orb									JahFalUm	r31	r19	r22				sor		3	3	regen-mana		50	50	cast2		30	30	aura	Conviction	4	4	charged	Lower Resist	33	18	mana%		50	50	hp%		25	25	0
Death	Death	1				swor	axe								HelElVexOrtGul	r15	r01	r26	r09	r25		death-skill	Chain Lightning	100	44	att-skill	Glacial Spike	25	18	indestruct		1	1	dmg%		300	385	crush		50	50	deadly/lvl	4			charged	BloodGolem	15	22	0
Deception	Deception	1				pole									IoDolLum	r16	r14	r17				dmg%		165	205	lifesteal		8	8	oskill	Teleport	1	1	balance3		40	40	dmg/lvl	8			extra-fire		15	15	charged	Meteor	150	18	0
Delirium	Delirium	1				helm									LemIstIo	r20	r24	r16				hit-skill	Confuse	11	18	charged	Attract	60	17	gethit-skill	Terror	14	13	ac		261	261	gethit-skill	Mind Blast	6	14	gethit-skill	Delerium Change	1	50	allskills		2	2	0
Desire	Desire	1				weap	armo	shld							ElTirEl	r01	r03	r01				dmg%		30	50	ac%		30	50	all-stats		5	5	mag%		20	25													0
Despair	Despair	1				spea									GulMalShaelShaelEl	r25	r23	r13	r13	r01		dmg%		260	300	hit-skill	Weaken	32	6	slow		20	20	oskill	Fend	7	7	mag%		35	35	manasteal		9	9					0
Destruction	Destruction	1				pole	swor								VexLoBerJahKo	r26	r28	r30	r31	r18		hit-skill	Volcano	23	12	hit-skill	Molten Boulder	5	23	death-skill	Meteor	100	45	att-skill	Nova	15	22	dmg%		350	350	dmg-mag		100	180					0
Distortion	Distortion	1				helm									OrtThulIth	r09	r10	r06				res-all		5	10	oskill	Warp	1	1	move1		3	5	all-stats		10	15	swing1		6	10									0
Doom	Doom	1				axe	pole	hamm							HelOhmUmLoCham	r15	r27	r22	r28	r32		dmg%		280	320	aura	Holy Freeze	12	12	swing2		45	45	noheal		1	1	pierce-cold		40	60	allskills		2	2	hit-skill	Volcano	5	18	0
Dragon	Dragon	1				armo	shld								SurLoSol	r29	r28	r12				gethit-skill	Venom	20	18	hit-skill	Hydra	12	15	ac		360	360	ac-miss		230	230	str/lvl	3			all-stats		3	5	aura	Holy Fire	14	14	0
Dread	Dread	1				tors									DolElIth	r14	r01	r06				ac%		100	125	hit-skill	Charged Bolt	13	13	move2		20	20	heal-kill		6	8	levelreq		1	1	str/lvl	4			dex/lvl	4			0
Dream	Dream	1				helm	shld								IoJahPul	r16	r31	r21				gethit-skill	Confuse	10	15	aura	Holy Shock	15	15	balance2		20	30	ac		150	220	mana/lvl	5			res-all		5	20	mag%		15	25	0
Duress	Duress	1				tors									ShaelUmThul	r13	r22	r10				balance2		20	20	dmg%		10	20	dmg-cold	75	37	133	crush		15	15	openwounds		33	33	ac%		150	200	stamdrain		-20	-20	0
Edge	Edge	1				miss									TirTalAmn	r03	r07	r11				aura	Thorns	15	15	swing2		35	35	dmg-demon		320	380	dmg-undead		280	280	noheal		1	1	cheap		15	15	all-stats		8	9	0
Elation	Elation	1				abow									ShaelNefChamThulVex	r13	r04	r32	r10	r26		dmg-min		40	75	dmg/lvl	18			hit-skill	Nova	100	8	noheal		1	1	death-skill	Nova	100	60	extra-cold		20	25	extra-fire		20	25	0
Enigma	Enigma	1				tors									JahIthBer	r31	r06	r30				ac		750	775	heal-kill		14	14	move2		45	45	str/lvl	6			allskills		2	2	mag%/lvl	8			oskill	Teleport	1	1	0
Enlightenment Reimagined	Enlightenment Reimagined	1				drui									TirUmLum	r03	r22	r17				dru		2	2	skill-rand	3	221	250	regen-mana		75	75	skilltab	17	3	3	gethit-skill	Cyclone Armor	30	20	red-dmg%		20	25	block2		20	20	0
Envy	Envy	1				weap									FalKoLumIo	r19	r18	r17	r16			dmg%		222	222	swing2		30	30	manasteal		6	6	lifesteal		6	6	addxp		2	2	mag%		35	35	res-all		25	25	0
Eternity	Eternity	1				mele									AmnBerIstSolSur	r11	r30	r24	r12	r29		dmg%		260	310	indestruct		1	1	slow		33	33	charged	Revive	88	8	regen		16	16	regen-mana		16	16	nofreeze		1	1	0
Exile	Exile	1				pala									VexOhmIstDol	r26	r27	r24	r14			block2		30	30	freeze		1	1	ac%		220	260	aura	Defiance	13	16	skilltab	10	2	2	hit-skill	Life Tap	15	5	rep-dur	25			0
Faith	Faith	1			110, Previously Ladder Only	miss									OhmJahLemEld	r27	r31	r20	r02			dmg%		280	280	att%		300	300	dmg-fire		120	120	res-all		15	15	aura	Fanaticism	12	15	reanimate	1	10	10	allskills		1	2	0
Famine	Famine	1				axe	hamm								FalOhmOrtJah	r19	r27	r09	r31			dmg%		270	320	lifesteal		12	12	swing2		30	30	noheal		1	1	dmg-mag		180	200	dmg-elem	100	50	200	ethereal		1	1	0
Flame	Flame	1				tors									VexRalKo	r26	r08	r18				gethit-skill	Fire Ball	20	19	hit-skill	Eruption	8	13	aura	Holy Fire	17	17	extra-fire		15	20	pierce-fire		15	20	Abs-fire		15	20	light		5	5	0
Flickering Flame	Flickering Flame	1			D2R Ladder 1	helm									NefPulVex	r04	r21	r26				fireskill		3	3	aura	Resist Fire	4	8	pierce-fire		10	15	mana		50	75	half-freeze		1	1	res-pois-len		50	50					0
Fortitude	Fortitude	1				weap	armo	shld							ElSolDolLo	r01	r12	r14	r28			gethit-skill	Chilling Armor	20	15	dmg%		300	300	ac%		200	200	hp/lvl		8	12	res-all		25	30	cast2		25	25					0
Fortune's Favor	Fortune's Favor	1				weap	armo	shld							FalIo	r19	r16					mag%/lvl	16	25	25	allskills		1	1	hp		30	50	res-all		10	10	levelreq		5	5	gold%		200	200					0
Fury	Fury	1				mele									JahGulEth	r31	r25	r05				dmg%		209	209	swing2		40	40	noheal		1	1	openwounds		66	66	lifesteal		6	6	deadly		33	33	skill	Frenzy	5	5	0
Gloom	Gloom	1				tors									FalUmPul	r19	r22	r21				ac%		170	230	res-all		30	30	gethit-skill	Dim Vision	15	3	balance2		10	10	dmg-to-mana		5	5	light		-3	-3	half-freeze		1	1	0
Glory	Glory	1				tors									IstIstIstIst	r24	r24	r24	r24			allskills		2	2	balance2		25	25	cast3		35	35	mana%		25	25	hp%		25	25	ac%		75	125	ease		-30	-30	0
Grief	Grief	1				swor	axe								EthTirLoMalRal	r05	r03	r28	r23	r08		hit-skill	Venom	20	15	swing2		30	40	dmg		340	400	ignore-ac		1	1	dmg-dem/lvl	15			pierce-pois		20	25	heal-kill		11	11	0
Ground	Ground	1			 D2R  Ladder  3 	helm									ShaelIoOrt	r13	r16	r09				hp%		5	5	ac%		75	100	res-ltng		10	30	abs-ltng%		10	15													0
Hand of Justice	Hand of Justice	1				weap									SurChamAmnLo	r29	r32	r11	r28			swing2		33	33	dmg%		280	330	aura	Holy Fire	16	16	levelup-skill	Blaze	100	36	death-skill	Meteor	100	48	ignore-ac		1	1	pierce-fire		20	20	0
Harmony	Harmony	1				miss									TirIthSolKo	r03	r06	r12	r18			aura	Vigor	10	10	dmg%		200	275	dmg-fire		55	160	dmg-cold	75	55	160	oskill	Valkyrie	2	6	regen-mana		20	20	charged	Revive	25	20	0
Hatred	Hatred	1				weap									IoThul	r16	r10					dmg%		140	190	allskills		1	1	mag%		50	50	knock		1	1	freeze		3	3	Dmg-demon		100	200					0
Hearth	Hearth	1			 D2R  Ladder  3 	helm									ShaelIoThul	r13	r16	r10				hp%		5	5	ac%		75	100	res-cold		10	30	abs-cold%		10	15	nofreeze		1	1									0
Heart of the Oak	Heart of the Oak	1				staf	mace								KoVexPulThul	r18	r26	r21	r10			cast2		40	40	charged	Oak Sage	25	4	mana%		15	15	allskills		3	3	regen		20	20	res-all		30	40	charged	Raven	60	14	0
Heaven's Will	Heaven's Will	1				pala									DolEld	r14	r02					pal		1	1	block		50	50	block3		30	30	dmg%		30	50	rip		1	1	skill	Fist of the Heavens	6	6					0
Holy Tears	Holy Tears	1				scep									IoTirShael	r16	r03	r13				dmg%		160	200	hit-skill	Fist of the Heavens	16	9	dmg-demon		300	300	att%		35	35	slow		35	35	oskill	Zeal	5	5	swing2		20	20	0
Holy Thunder	Holy Thunder	1				scep									EthRalOrtTal	r05	r08	r09	r07			dmg%		60	60	dmg-ltng		20	60	dmg-max		10	10	res-ltng		60	60	res-ltng-max		5	5	skill	Holy Shock	3	3	charged	Chain Lightning	60	7	0
Honor	Honor	1				mele									AmnElIthTirSol	r11	r01	r06	r03	r12		dmg%		160	160	regen		10	10	allskills		1	1	att		200	200	deadly		25	25	str		10	10					0
Humility	Humility	1				tors									ZodUmIthCham	r33	r22	r06	r32			levelreq		17	17	oskill	Shout	10	15	oskill	Battle Orders	10	15	oskill	Battle Command	10	15	oskill	Shiver Armor	10	15	oskill	Valkyrie	10	15	aura	Salvation	5	7	0
Hunger	Hunger	1				shld									AmnHel	r11	r15					levelreq		8	8	block		15	30	red-dmg%		10	15	res-all		20	20	res-mag		20	20	lifesteal		5	5	regen		-1	-1	0
Hustle (Torso)	Hustle	1			 D2R  Ladder  3 	tors									ShaelKoEld	r13	r18	r02				move2		65	65	stamdrain		35	35	swing2		40	40	res-all		10	10	oskill	Evade	6	6									0
Hustle (Weapon)	Hustle	1			 D2R  Ladder  3 	weap									ShaelKoEld	r13	r18	r02				hit-skill	Quickness	5	1	swing2		10	10	dmg%		180	200	aura	Fanaticism	1	1													0
Ice	Ice	1				miss									AmnShaelJahLo	r11	r13	r31	r28			levelup-skill	Blizzard	100	40	hit-skill	Frost Nova	25	22	aura	Holy Freeze	18	18	dmg%		140	210	extra-cold		25	30	pierce-cold		20	20	gold%/lvl	25			0
Infinity	Infinity	1			 Previously  Ladder  Only 	pole	spea								BerMalBerIst	r30	r23	r30	r24			dmg%		255	325	move3		35	35	vit/lvl	4			aura	Conviction	12	12	kill-skill	Chain Lightning	50	20	pierce-ltng		45	55	charged	Cyclone Armor	30	21	0
Innocence	Innocence	1				hamm									VexLemIst	r26	r20	r24				dmg%		190	240	dmg/lvl	16			rep-dur	15			allskills		2	2	hp%		25	25	all-stats		15	25	addxp		-3	-3	0
Insight	Insight	1			 Previously  Ladder  Only 	pole	spea	staf	miss						RalTirTalSol	r08	r03	r07	r12			dmg%		200	260	att%		180	250	mag%		23	23	oskill	Critical Strike	1	6	cast2		35	35	aura	Meditation	12	17	all-stats		5	5	0
Jealousy	Jealousy	1				spea									TalEld	r07	r02					dmg%		122	122	lifesteal		7	7	manasteal		7	7	oskill	Jab	3	3	oskill	Sword Mastery	3	3	swing2		20	20					0
Judgement	Judgement	1				pala									UmHelUm	r22	r15	r22				pal		2	2	ignore-ac		1	1	block		25	35	dmg-max		20	30	gethit-skill	Holy Shield	2	35	gethit-skill	Decrepify	50	5	red-mag		35	50	0
King's Grace	King's Grace	1				swor	scep								AmnRalThul	r11	r08	r10				dmg%		100	100	att		150	150	dmg-demon		100	100	dmg-undead		50	50	att-demon		100	100	att-undead		100	100					0
Kingslayer	Kingslayer	1				swor	axe								MalUmGulFal	r23	r22	r25	r19			swing2		30	30	dmg%		230	270	reduce-ac		25	25	crush		33	33	openwounds		25	25	oskill	Vengeance	1	1	gold%		40	40	0
Knight's Vigil	Knight's Vigil	1				armo	shld								BerLemUmIst	r30	r20	r22	r24			pal		2	2	aura	Meditation	8	12	cast3		40	40	block		20	30	block2		20	20	levelreq		12	12	regen		10	15	0
Knowledge	Knowledge	1				swor									ElElEl	r01	r01	r01				dmg%		100	100	dmg/lvl	12			addxp		20	20	allskills		1	1	swing1		15	15	levelreq		11	11					0
Last Wish	Last Wish	1				swor	hamm	axe							ChamMalJahSurJahBer	r32	r23	r31	r29	r31	r30	gethit-skill	Fade	6	11	hit-skill	Life Tap	10	18	att-skill	Charged Bolt	20	20	aura	Might	17	17	dmg%		330	375	crush		0	10	mag%/lvl		4	4	0
Law	Law	1				axe									HelHel	r15	r15					levelreq		26	26	dmg%		120	170	swing2		15	15	hp		48	48	mana		24	24	slow		30	30	rip		1	1	0
Lawbringer	Lawbringer	1				swor	hamm	scep							AmnLemKo	r11	r20	r18				hit-skill	Decrepify	20	15	aura	Sanctuary	18	18	reduce-ac		50	50	dmg-fire		150	220	dmg-cold	75	130	180	rip		1	1	ac-miss		200	250	0
Leaf	Leaf	1				staf									TirRal	r03	r08					fireskill		3	3	ac/lvl		16	16	res-cold		33	33	skill	Inferno	3	3	skill	Fire Bolt	3	3	skill	Warmth	3	3					0
Lightning	Lightning	1				weap									OrtOrtAmn	r09	r09	r11				res-ltng		35	50	dmg%		100	175	swing2		20	20	hit-skill	Lightning	15	9	aura	Holy Shock	2	2	abs-ltng		8	10					0
Lionheart	Lionheart	1				tors									HelLumFal	r15	r17	r19				str		15	15	vit		20	20	dex		15	15	dmg%		20	20	hp		50	50	res-all		30	30					0
Lore	Lore	1				helm									OrtSol	r09	r12					enr		10	10	allskills		1	1	light		2	2	mana-kill		2	2													0
Love	Love	1				abow									PulHelEl	r21	r15	r01				ama		2	2	hp		75	75	mana		50	50	dmg%		200	200	swing3		40	40	deadly		30	30	explosivearrow		1	1	0
Loyalty	Loyalty	1				shld									VexDol	r26	r14					aura	Thorns	5	9	res-ltng-max		5	5	res-cold-max		5	5	res-pois-max		5	5	res-all		100	100	addxp		6	6	block		35	50	0
Lust	Lust	1				wand									ShaelMal	r13	r23					nec		2	2	addxp		5	5	mana%		35	35	res-all		35	50	aura	Holy Shock	8	8	mag%		40	40	gold%/time	1	1	300	0
Madness	Madness	1				armo	shld								IoEthDol	r16	r05	r14				gethit-skill	Confuse	9	5	hit-skill	Terror	12	16	swing1		15	15	levelreq		1	1	allskills		1	1	block2		15	15	hp		35	50	0
Malice	Malice	1				mele									IthElEth	r06	r01	r05				openwounds		100	100	dmg-ac		-100	-100	noheal		1	1	dmg%		33	33	light		-1	-1	regen		-5	-5					0
Melody	Melody	1				miss									ShaelKoNef	r13	r18	r04				dmg%		50	50	skilltab	0	3	3	skill	Critical Strike	3	3	skill	Dodge	3	3	skill	Slow Missiles	3	3	dmg-undead		300	300					0
Memory	Memory	1				staf									LumIoSolEth	r17	r16	r12	r05			mana%		20	20	red-mag		7	7	ac%		50	50	cast2		33	33	sor		3	3	skill	Energy Shield	3	3	skill	Static Field	2	2	0
Metamorphosis	Metamorphosis	1			 D2R  Ladder  3 	helm									IoChamFal	r16	r32	r19				hit-skill	Mark of the Bear	100	1	hit-skill	Mark of the Wolf	100	1	skilltab	16	5	5	ac%		50	80	res-all		10	10	crush		25	25					0
Mist	Mist	1			 D2R  Ladder  1 	miss									ChamShaelGulThulIth	r32	r13	r25	r10	r06		allskills		3	3	dmg%		325	375	aura	Concentration	8	12	pierce		100	100	vit		24	24	res-all		40	40					0
Morning Dew	Morning Dew	1				pole									MalIthBerChamZodIst	r23	r06	r30	r32	r33	r24	levelreq		10	10	swing3		50	50	dmg%		300	360	dru		3	3	oskill	Sword Mastery	20	20	kill-skill	Static Field	100	20	res-all		25	25	0
Mosaic	Mosaic	1			 D2R  Ladder  3 	h2h									MalGulAmn	r23	r25	r11				skilltab	20	2	2	charge-noconsume		50	50	swing2		20	20	dmg%		200	250	extra-fire		8	15	extra-cold		8	15	extra-ltng		8	15	0
Mystery	Mystery	1				drui									ShaelZodGul	r13	r33	r25				dru		3	3	mana%		15	15	hp%		15	15	res-all		30	50	aura	Concentration	6	6	swing2		20	20	addxp		3	3	0
Myth Reimagined	Myth Reimagined	1				spea									FalChamBerHelTirRal	r19	r32	r30	r15	r03	r08	levelreq		8	8	dmg-norm		200	400	rep-dur	15			dmg%		80	120	allskills		3	3	res-all		50	50	death-skill	Nova	100	60	0
Nadir	Nadir	1				helm									NefTir	r04	r03					ac%		50	50	ac		10	10	light		-3	-3	charged	Cloak of Shadows	9	13	gold%		-33	-33	str		5	5					0
Nature's Kingdom	Nature's Kingdom	1				drui									AmnIth	r11	r06					dru		1	1	ac%		75	100	mana		40	60	cast2		20	20	res-all		20	20	all-stats		10	10					0
Night	Night	1				tors									HelLoOhm	r15	r28	r27				ac%		150	300	mag%/time	2	1	300	vit/time	2	1	50	ac/time	2	1	500	dmg/time	2	1	75	gold%/time	2	1	300	enr/time	2	1	25	0
Oath	Oath	1				swor	axe	mace							ShaelPulMalLum	r13	r21	r23	r17			hit-skill	Bone Spirit	30	20	indestruct		1	1	swing2		30	30	dmg%		210	340	abs-mag		10	15	charged	Heart of Wolverine	20	16	charged	IronGolem	14	17	0
Obedience	Obedience	1			Previously Ladder Only	pole	spea								HelKoThulEthFal	r15	r18	r10	r05	r19		dmg%		370	370	crush		40	40	kill-skill	Enchant	30	21	pierce-fire		25	25	ac		200	300	balance3		40	40	res-all		20	30	0
Oblivion	Oblivion	1				barb									UmFalKo	r22	r19	r18				bar		2	2	ac%		115	160	skill-rand	3	126	155	hit-skill	Amplify Damage	12	9	hp/lvl	12			swing2		20	20	crush/time	3	1	100	0
Obsession	Obsession	1			D2R Ladder 1	staf									ZodIstLemLumIoNef	r33	r24	r20	r17	r16	r04	allskills		4	4	gethit-skill	Weaken	24	10	cast3		65	65	balance3		60	60	res-all		60	70	hp%		15	25	regen-mana		15	30	0
Passion	Passion	1				weap									DolOrtEldLem	r14	r09	r02	r20			dmg%		160	210	oskill	Zeal	1	1	att%		50	80	oskill	Berserk	1	1	swing2		25	25	charged	Heart of Wolverine	12	3	stupidity		10	10	0
Patience	Patience	1				weap	armo	shld							NefEldRal	r04	r02	r08				Balance2		20	20	addxp		1	3	hp		20	25	heal-kill		3	5	mana-kill		2	2	move1		15	15					0
Pattern	Pattern	1			 D2R  Ladder  1 	h2h									TalOrtThul	r07	r09	r10				att%		10	10	dmg%		40	80	dmg-fire		12	32	res-all		15	15	str		6	6	dex		6	6	block2		30	30	0
Peace Reimagined	Peace Reimagined	1				mele									TirEthEl	r03	r05	r01				levelreq		6	6	dmg-norm		20	40	swing1		20	20	Balance2		20	20	block2		20	20	fade		1	1	res-all		15	15	0
Penitence	Penitence	1				armo	shld								IthTir	r06	r03					block1		15	15	balance1		15	15	rep-dur	10			half-freeze		1	1	res-pois-len		50	50									0
Peril	Peril	1				miss									ChamLoBerBerLoCham	r32	r28	r30	r30	r28	r32	levelreq		11	11	dmg%		250	250	dmg/lvl	25			swing3		75	75	allskills		1	1	mag%/lvl	8			all-stats		20	30	0
Pestilence	Pestilence	1				axe									SolKoIo	r12	r18	r16				dmg-pois	100	800	800	noheal		1	1	mag%		20	35	dmg%		188	188	extra-pois		20	20	oskill	Poison Explosion	3	3	res-pois-len		50	50	0
Phoenix	Phoenix	1				weap	shld								VexVexLoJah	r26	r26	r28	r31			levelup-skill	Blaze	100	40	hit-skill	Firestorm	40	22	aura	Redemption	13	13	dmg%		350	400	pierce-fire		28	28	ac-miss		350	400	abs-fire		15	21	0
Piety	Piety	1				helm									LemNefShael	r20	r04	r13				ac%		90	125	enr		20	20	mana/lvl	8			allskills		1	1	cast2		20	20	res-all		15	25	res-mag		15	25	0
Pillar of Faith	Pillar of Faith	1				spea									FalFalUmAmn	r19	r19	r22	r11			dmg%		230	230	rep-dur	20			ac		400	500	aura	Cleansing	12	12	swing2		20	20	hp		75	75	abs-fire%		15	15	0
Plague	Plague	1			 D2R  Ladder  1 	swor	knif	h2h							ChamShaelUm	r32	r13	r22				dmg%		220	320	gethit-skill	Lower Resist	20	12	hit-skill	Poison Nova	25	15	pierce-pois		23	23	deadly/lvl	3			aura	Cleansing	13	17	allskills		1	2	0
Plague Reimagined	Plague Reimagined	1				pole	spea	swor							SurUmMalShaelShael	r29	r22	r23	r13	r13		levelreq		10	10	hit-skill	Poison Nova	15	27	dmg%		200	250	dmg-pois	125	1845	1845	deadly		50	50	res-pois-max		10	10	res-pois		80	80	0
Praise	Praise	1				hamm									FalGulOhmShael	r19	r25	r27	r13			levelreq		15	15	dmg%		280	350	ignore-ac		1	1	death-skill	Frozen Orb	100	47	gethit-skill	Glacial Spike	100	10	mag%/time	0	1	200	lifesteal		10	10	0
Prayer	Prayer	1				weap	armo	shld							HelEthThul	r15	r05	r10				dmg-norm		10	30	ac		50	100	swing1		20	20	levelreq		7	7	block		20	30	aura	Prayer	10	14	res-all		15	25	0
Pride	Pride	1			 Previously  Ladder  Only 	pole	spea								ChamSurIoLo	r32	r29	r16	r28			dmg-dem/lvl	8			dmg-ltng		50	280	att%		260	300	aura	Concentration	16	20	gethit-skill	Fire Wall	25	17	regen		8	8	gold%/lvl	15			0
Principle Reimagined	Principle Reimagined	1				aspe									ShaelFalKoShael	r13	r19	r18	r13			dmg%		200	260	rip		1	1	addxp		2	2	ama		2	2	res-all		35	35	charged	Thunder Storm	10	20	charged	Cyclone Armor	22	10	0
Prowess in Battle	Prowess in Battle	1				barb									JahIstFal	r31	r24	r19				levelreq		10	10	bar		3	3	att%		50	50	aura	Fanaticism	6	6	dmg%		100	100	balance3		40	40	ac/lvl	24			0
Prudence	Prudence	1				tors									MalTir	r23	r03					balance2		25	25	ac%		140	170	res-all		25	35	red-dmg		3	3	red-mag		10	10	light		1	1	rep-dur	25			0
Punishment	Punishment	1				swor									OrtDolAmn	r09	r14	r11				dmg%		135	135	dmg-norm		20	40	regen		-3	-3	addxp		-2	-2	all-stats		20	20	levelup-skill	Thunder Storm	100	35	red-dmg		15	20	0
Purity	Purity	1				shld									JahIstShaelZod	r31	r24	r13	r33			block		55	55	heal-kill		15	15	balance3		50	50	res-all		30	50	gethit-skill	Bone Armor	10	19	hit-skill	Dim Vision	35	8	ac/lvl	32			0
Question	Question	1				swor									KoNef	r18	r04					mag%/lvl	12			gold%/lvl	16			str/lvl	6			dex/lvl	6			vit/lvl	6			enr/lvl	6			dex		-10	-10	0
Radiance	Radiance	1				helm									NefSolIth	r04	r12	r06				light		5	5	enr		10	10	vit		10	10	red-mag		3	3	mana		33	33	ac%		75	75					0
Rain	Rain	1			111	tors									OrtMalIth	r09	r23	r06				hit-skill	Twister	5	15	gethit-skill	Cyclone Armor	5	15	dru		2	2	mana		100	150													0
Rain Reimagined	Rain Reimagined	1				circ									BerChamBer	r30	r32	r30				levelreq		22	22	allskills		4	4	hp		100	150	mana		60	100	all-stats		25	25	regen		20	20	regen-mana		100	100	0
Reason	Reason	1				staf									LumLumZodTir	r17	r17	r33	r03			sor		3	3	cast3		50	50	aura	Meditation	5	5	addxp		3	3	red-dmg%		20	20	dmg-to-mana		20	20	skill-rand	Inner Sight	36	65	0
Red	Red	1				mele									IoRalRalHel	r16	r08	r08	r15			dmg%		155	155	rep-dur	20			res-fire		35	50	abs-fire%		10	10	res-cold		-20	-20	extra-fire		15	25	hit-skill	Meteor	8	4	0
Revenge	Revenge	1				armo	shld								ThulEld	r10	r02					sor		1	1	mana		50	75	cast1		15	15	addxp		1	3	regen-mana		60	70	res-mag		5	10	levelreq		3	3	0
Rhyme	Rhyme	1				shld									ShaelEth	r13	r05					block2		20	20	block		20	20	res-all		25	25	nofreeze		1	1	gold%		50	50	mag%		25	25					0
Rift	Rift	1				pole	scep								HelKoLemGul	r15	r18	r20	r25			hit-skill	Tornado	20	16	att-skill	Frozen Orb	16	21	dmg-mag		160	250	dmg-fire		60	180	all-stats		5	10	dmg-to-mana		38	38	charged	Iron Maiden	40	15	0
Sanctuary	Sanctuary	1				shld									KoKoMal	r18	r18	r23				block		20	20	block2		20	20	ac%		130	160	ac-miss		250	250	res-all		50	70	balance2		20	20	charged	Slow Missiles	60	12	0
Serendipity	Serendipity	1				pole									AmnAmn	r11	r11					dmg%		120	120	hit-skill	Inner Sight	50	2	enr		20	20	regen-mana		50	50	cast2		20	20									0
Shadow	Shadow	1				miss									PulSolShaelSol	r21	r12	r13	r12			dmg%		166	166	dmg-cold/time		1	200	cold-len		75	300	move3		50	50	gethit-skill	Cloak of Shadows	25	12	charged	Bone Wall	50	10					0
Shadow of Doubt	Shadow of Doubt	1				wand									ElTir	r01	r03					skilltab	6	1	3	skilltab	7	1	3	skilltab	8	1	3	cast1		15	15	extra-pois		10	10									0
Silence	Silence	1				weap									DolEldHelIstTirVex	r14	r02	r15	r24	r03	r26	manasteal		4	4	stupidity		33	33	dmg%		200	200	swing2		20	20	res-all		75	75	allskills		2	2	balance2		20	20	0
Siren's Song	Siren's Song	1				helm									LemShael	r20	r13					allskills		2	2	mana%		40	40	cast2		25	25	all-stats		10	20	mag%		30	50	gethit-skill	Confuse	44	3	ac/lvl	8			0
Smoke	Smoke	1				tors									NefLum	r04	r17					ac-miss		250	250	ac%		75	75	res-all		50	50	balance2		20	20	light		-1	-1	charged	Weaken	18	6					0
Sorrow	Sorrow	1				hamm									ShaelHel	r13	r15					dmg%		160	200	swing2		20	20	manasteal		6	6	charged	Clay Golem	5	20	heal-kill		6	9	regen-mana		50	50	regen		-2	-2	0
Spirit	Spirit	1				swor	shld								TalThulOrtAmn	r07	r10	r09	r11			balance3		55	55	mana		89	112	ac-miss		250	250	vit		22	22	cast3		25	35	abs-mag		3	8	allskills		2	2	0
Splendor	Splendor	1				shld									EthLum	r05	r17					allskills		1	1	cast2		10	10	block2		20	20	ac%		60	100	gold%		50	50	mag%		20	20	light		3	3	0
Starlight	Starlight	1				weap	armo	shld							ZodHelIstEl	r33	r15	r24	r01			allskills		3	3	dmg-norm		35	140	ac%		100	200	ease		-80	-80	mag%		150	300	levelreq		20	20	balance3		20	20	0
Stealth	Stealth	1				tors									TalEth	r07	r05					red-mag		3	3	dex		6	6	move2		25	25	cast2		25	25	balance2		25	25									0
Steel	Steel	1				swor	axe	mace							TirEl	r03	r01					swing2		25	25	dmg-min		3	3	dmg-max		3	3	openwounds		50	50	dmg%		20	20									0
Still Water	Still Water	1				abow									GulUmMalNef	r25	r22	r23	r04			ama		1	1	swing1		20	20	dmg-norm		30	150	dmg%		80	120	skilltab	0	2	2	heal-kill		15	20	dmg-cold	300	100	150	0
Sting	Sting	1				miss									NefTalEth	r04	r07	r05				dmg-max		25	40	swing1		15	15	manasteal		5	8	oskill	Multiple Shot	3	3	oskill	Ice Arrow	5	5									0
Stone	Stone	1				tors									ShaelUmPulLum	r13	r22	r21	r17			ac%		220	260	charged	Clay Golem	16	16	ac-miss		300	300	charged	Molten Boulder	80	16	str		16	16	vit		16	16	balance2		40	40	0
Storm	Storm	1				spea									JahUmOhmOrtNef	r31	r22	r27	r09	r04		dmg%		333	333	swing1		20	20	hit-skill	Lightning	16	21	oskill	Thunder Storm	10	10	res-ltng		100	100	abs-ltng%		25	25	addxp		3	3	0
Strength	Strength	1				mele									AmnTir	r11	r03					str		20	20	dmg%		35	35	vit		10	10	crush		25	25													0
Temper	Temper	1			 D2R  Ladder  3 	helm									ShaelIoRal	r13	r16	r08				hp%		5	5	ac%		75	100	res-fire		10	30	abs-fire%		10	15													0
Tempest	Tempest	1				h2h									LemThul	r20	r10					dmg-cold		30	70	dmg-fire		100	200	dmg-ltng		1	300	extra-ltng		20	30	ass		2	2	skilltab	18	3	3	dmg%		140	190	0
Temptation	Temptation	1				mace									OrtNefEl	r09	r04	r01				addxp		10	15	dmg%		176	176	allskills		1	1	all-stats		-10	-10	swing1		20	20									0
Terror	Terror	1				necr									LumMal	r17	r23					gethit-skill	Terror	100	10	nec		2	2	skill-rand	Unsummon	66	95	ac/lvl	12			cast2		25	25	mag%/lvl	8			oskill	Fanaticism	3	3	0
Thirst	Thirst	1				spea									SolThulRal	r12	r10	r08				allskills		1	1	dmg%		125	150	addxp		1	3	heal-kill		8	12	mana-kill		2	5	dmg/lvl	12							0
Thought	Thought	1				orb									TirLumIst	r03	r17	r24				sor		2	2	regen		6	6	regen-mana		75	75	pierce-ltng		20	20	extra-cold		20	20	block		15	15	balance2		20	20	0
Thunder	Thunder	1				mele									PulLemKoFal	r21	r20	r18	r19			dmg%		235	235	dmg-ltng		1	444	gethit-skill	Thunder Storm	10	22	res-ltng		75	75	res-cold		-25	-25	oskill	Static Field	1	1	addxp		2	2	0
Time	Time	1				armo	shld								JahAmn	r31	r11					ac%		160	220	levelreq		20	20	hp		35	50	hp%		10	20	gethit-skill	Nova	100	25	noheal		1	1	oskill	Teleport	1	1	0
Tradition	Tradition	1				aspe									SurLoOhmGulIst	r29	r28	r27	r25	r24		ama		3	3	dmg%		325	400	lifesteal		10	10	manasteal		10	10	swing3		50	50	pierce-ltng		25	25	extra-ltng		25	25	0
Treachery	Treachery	1			111	armo									ShaelThulLem	r13	r10	r20				hit-skill	Venom	25	15	gethit-skill	Fade	5	15	ass		2	2	swing2		45	45													0
Trust	Trust	1				tors									AmnOhmFal	r11	r27	r19				levelreq		5	5	ac%		125	200	allskills		1	1	hp		75	100	swing2		20	20	dmg-norm		15	30	death-skill	Nova	100	57	0
Truth	Truth	1				orb									SolIth	r12	r06					dmg%		100	100	sor		1	1	mana		35	35	regen-mana		75	75	cast2		25	25									0
Unbending Will	Unbending Will	1			 D2R  Ladder  1 	swor									FalIoIthEldElHel	r19	r16	r06	r02	r01	r15	skilltab	12	3	3	hit-skill	Taunt	18	18	swing2		20	30	dmg%		300	350	red-dmg		8	8	noheal		1	1	lifesteal		8	10	0
Valor	Valor	1				mele									ShaelTirDolChamSurUm	r13	r03	r14	r32	r29	r22	levelreq		10	10	dmg-min		100	100	dmg/lvl	20			ethereal		1	1	indestruct		1	1	addxp		5	5	charged	Battle Orders	15	40	0
Vengeance	Vengeance	1				h2h									DolNef	r14	r04					dmg-norm		35	70	death-skill	Poison Nova	100	55	lifesteal		6	6	hp		40	40	all-stats		10	10	ass		1	1					0
Venom	Venom	1				weap									TalDolMal	r07	r14	r23				dmg-pois	175	312	312	ignore-ac		1	1	charged	Poison Explosion	27	15	charged	Poison Nova	11	13	manasteal		7	7									0
Victory	Victory	1				axe									OhmOhmIstLemOhmOhm	r27	r27	r24	r20	r27	r27	levelreq		24	24	dmg/lvl	20			rep-dur	10			swing3		60	60	ease		-50	-50	noheal		1	1	dmg-elem	125	1	300	0
Voice	Voice	1				armo	shld								UmIthAmnHel	r22	r06	r11	r15			levelreq		1	1	extra-cold		10	15	extra-fire		10	15	extra-ltng		10	15	res-all		7	10	mana/lvl	8							0
Voice of Reason	Voice of Reason	1				swor	mace								LemKoElEld	r20	r18	r01	r02			hit-skill	Frozen Orb	15	13	hit-skill	Ice Blast	18	20	dmg-demon		220	350	dmg-undead		280	300	dmg-cold	75	100	220	pierce-cold		24	24	nofreeze		1	1	0
Void	Void	1				barb									SolAmn	r12	r11					bar		1	1	dmg-max		10	15	hp		50	50	balance2		25	25	move2		25	25	lifesteal		3	6	manasteal		3	6	0
War	War	1				helm									IoHel	r16	r15					ac%		100	140	dmg%		35	50	swing3		30	30	red-dmg%		20	25	ignore-ac		1	1	noheal		1	1	balance2		25	25	0
Water	Water	1				spea									KoShaelHel	r18	r13	r15				dmg-cold	150	33	122	regen-mana		35	35	regen		3	5	dmg%		175	175	balance2		25	25	levelup-skill	Battle Orders	100	25	res-fire		50	50	0
Wealth	Wealth	1				tors									LemKoTir	r20	r18	r03				gold%		250	250	mag%		100	100																					0
Whisper	Whisper	1				weap									ShaelShaelShael	r13	r13	r13				dmg-norm		25	75	dmg%		100	100	regen		6	6	reduce-ac		15	15	ease		-25	-25									0
White	White	1				wand									DolIo	r14	r16					skilltab	7	3	3	red-mag		4	4	cast2		20	20	mana		13	13	skill	Bone Armor	3	3	skill	Bone Spear	2	2	skill	Skeleton Mastery	4	4	0
Wind	Wind	1			110	mele									SurEl	r29	r01					dmg%		120	160	swing2		40	40	move2		20	20	reduce-ac		50	50	hit-skill	Tornado	10	9	charged	Twister	127	13	balance2		15	15	0
Wings of Hope	Wings of Hope	1				scep									ChamCham	r32	r32					dmg-min		60	100	dmg-max		150	200	oskill	Teleport	8	8	aura	Salvation	3	3	hit-skill	Bone Spear	25	35	rip		1	1	all-stats		20	20	0
Wisdom	Wisdom	1			 D2R  Ladder  1 	helm									PulIthEld	r21	r06	r02				pierce		33	33	manasteal		4	8	att%		15	25	mana-kill		5	5	nofreeze		1	1	enr		10	10					0
Wisdom Reimagined	Wisdom Reimagined	1				wand									JahLum	r31	r17					allskills		2	2	regen		5	5	mana/lvl	16			regen-mana		75	75	res-mag		20	20	addxp		3	5	cheap		10	10	0
Woe	Woe	1				tors									ChamTirShael	r32	r03	r13				levelreq		7	7	gethit-skill	Chain Lightning	25	25	gethit-skill	Fire Ball	25	25	gethit-skill	Blizzard	25	25	allskills		2	2	all-stats		25	25	res-pois-len		80	80	0
Wonder	Wonder	1				mele									VexAmnShaelAmnVex	r26	r11	r13	r11	r26		dmg%		275	275	balance2		30	30	str		20	20	dex		20	20	gold%/time	1	1	200	mag%/time	3	1	100	hp/lvl	12			0
Wrath	Wrath	1			 Previously  Ladder  Only 	miss									PulLumBerMal	r21	r17	r30	r23			dmg-demon		300	300	dmg-undead		250	300	dmg-ltng		41	240	dmg-mag		85	120	hit-skill	Life Tap	5	10	hit-skill	Decrepify	30	1	nofreeze		1	1	0
Youth	Youth	1				tors									OrtEth	r09	r05					res-fire		30	35	res-cold		30	35	res-pois		30	35	ac%		90	120	regen		8	10	regen-mana		85	85	hit-skill	Weaken	9	4	0
Zephyr	Zephyr	1			109	miss									OrtEth	r09	r05					move2		25	25	swing2		25	25	dmg%		33	33	att		66	66	gethit-skill	Twister	7	1	ac		25	25					0
Bone	Bone	1			111	tors									SolUmUm	r12	r22	r22				hit-skill	Bone Spear	15	10	gethit-skill	Bone Armor	15	10	nec		2	2	mana		100	150													0
Enlightenment	Enlightenment	1			111	tors									PulRalSur	r21	r08	r12				hit-skill	Fire Ball	5	15	gethit-skill	Blaze	5	15	sor		2	2	oskill	Warmth	1	1													0
Myth	Myth	1			111	tors									HelAmnNef	r15	r11	r04				hit-skill	Taunt	10	1	gethit-skill	Howl	3	1	bar		2	2	regen		10	10													0
Peace	Peace	1			111	tors									ShaelThulAmn	r13	r10	r11				hit-skill	Valkyrie	2	15	gethit-skill	Slow Missiles	4	5	ama		2	2	oskill	Critical Strike	2	2													0
Principle	Principle	1			111	tors									RalGulEld	r08	r25	r02				hit-skill	Holy Bolt	100	5	pal		2	2	hp		100	150	dmg-undead		50	50													0
Scout	Scout	1			111	helm									ElNef	r01	r04					move2		10	10	balance2		10	10	dex		5	5	light		11	11	oskill	Dodge	1	1									0
Snowdrop	Snowdrop	1			111	staf									TirThul	r03	r10					skilltab	5	3	3	mana/lvl	16			res-fire		33	33	skill	Shiver Armor	3	3	skill	Glacial Spike	3	3	skill	Warmth	3	3	skill	Frost Nova	3	3	0
>>>>>>> b607b135
<|MERGE_RESOLUTION|>--- conflicted
+++ resolved
@@ -1,196 +1,3 @@
-<<<<<<< HEAD
-Name	*Rune Name	complete	firstLadderSeason	lastLadderSeason	*Patch Release	itype1	itype2	itype3	itype4	itype5	itype6	etype1	etype2	etype3	*RunesUsed	Rune1	Rune2	Rune3	Rune4	Rune5	Rune6	T1Code1	T1Param1	T1Min1	T1Max1	T1Code2	T1Param2	T1Min2	T1Max2	T1Code3	T1Param3	T1Min3	T1Max3	T1Code4	T1Param4	T1Min4	T1Max4	T1Code5	T1Param5	T1Min5	T1Max5	T1Code6	T1Param6	T1Min6	T1Max6	T1Code7	T1Param7	T1Min7	T1Max7	*eol
-Runeword43	Amity	1				mace									HelAmn	r15	r11					levelreq		5	5	addxp		-3	-3	rip		1	1	dmg%		133	133	dmg-norm		25	50	crush		66	66	deadly		34	34	0
-Runeword1	Ancient's Pledge	1				shld									RalOrtTal	r08	r09	r07				res-cold		30	30	res-all		13	13	ac%		50	50	dmg-to-mana		10	10													0
-Runeword2	Armageddon	1				swor									RalOrtThulChamBerHel	r08	r09	r10	r32	r30	r15	levelreq		13	13	dmg%		275	350	dmg-elem	200	50	300	hit-skill	Blizzard	40	20	gethit-skill	Chain Lightning	40	20	swing2		30	30	res-all		35	35	0
-Runeword3	Authority	1				helm									ChamZodBer	r32	r33	r30				allskills		2	2	levelreq		12	12	mag%/lvl	12			ac%		160	200	hit-skill	Weaken	16	9	slow		20	20	deadly		25	25	0
-Runeword4	Beast	1				axe	scep	hamm							BerTirUmMalLum	r30	r03	r22	r23	r17		swing2		40	40	aura	Fanaticism	9	9	dmg%		240	270	str		25	40	charged	Summon Grizzly	5	13	oskill	Wearbear	3	3	oskill	Shape Shifting	3	3	0
-Runeword5	Beauty	1				abow									TirDol	r03	r14					skilltab	0	3	3	dmg-norm		30	60	knock		3	3	slow		15	15	lifesteal		8	8	ignore-ac		1	1	openwounds		50	50	0
-Runeword6	Black	1				club	hamm	mace							ThulIoNef	r10	r16	r04				crush		40	40	dmg%		120	120	swing2		15	15	red-mag		2	2	att		200	200	charged	Corpse Explosion	12	4					0
-Runeword7	Blood	1				weap	armo	shld							MalShael	r23	r13					levelreq		18	18	dmg%		200	250	ac		125	175	bloody		1	1	allskills		2	2	hp%		10	15	red-dmg%		10	15	0
-Runeword8	Bone Reimagined	1				necr									BerUm	r30	r22					nec		2	2	skilltab	7	4	4	skill	Bone Armor	3	3	skill	Bone Wall	3	3	skill	Bone Spear	3	3	skill	Bone Prison	3	3	skill	Bone Spirit	3	3	0
-Runeword9	Bramble	1				tors									RalOhmSurEth	r08	r27	r29	r05			balance2		50	50	ac		300	300	aura	Thorns	15	21	heal-kill		13	13	extra-pois		25	50	res-pois		100	100	charged	Spirit of Barbs	33	13	0
-Runeword10	Brand	1				miss									JahLoMalGul	r31	r28	r23	r25			gethit-skill	Amplify Damage	35	14	hit-skill	Bone Spear	100	18	explosivearrow		1	1	dmg%		260	340	dmg-demon		280	330	knock		1	1					0
-Runeword11	Breath of the Dying	1				weap									VexHelElEldZodEth	r26	r15	r01	r02	r33	r05	swing2		60	60	dmg-undead		125	125	lifesteal		12	15	noheal		1	1	kill-skill	Poison Nova	50	20	dmg%		350	400	all-stats		30	30	0
-Runeword12	Broken Promise	1				weap									ChamVexAmnShaelLo	r32	r26	r11	r13	r28		dmg%		350	400	allskills		2	2	dmg/lvl	24			addxp		-5	-5	hit-skill	Bone Spirit	18	18	levelreq		15	15	crush/time	1	1	100	0
-Runeword179	Bulwark	1			 D2R  Ladder  3 	helm									ShaelIoSol	r13	r16	r12				hp%		5	5	ac%		75	100	red-dmg%		10	15	regen		30	30	lifesteal		4	6									0
-Runeword13	Call to Arms	1				weap									AmnRalMalIstOhm	r11	r08	r23	r24	r27		swing2		40	40	dmg%		200	240	allskills		1	1	oskill	Battle Command	2	6	oskill	Battle Orders	1	6	oskill	Battle Cry	1	4	regen		12	12	0
-Runeword14	Chains of Honor	1				tors									DolUmBerIst	r14	r22	r30	r24			res-all		50	50	ac%		70	70	dmg-demon		200	200	dmg-undead		100	100	lifesteal		8	8	allskills		2	2	str		20	20	0
-Runeword15	Chance	1				shld									EthIthTir	r05	r06	r03				block		15	15	block2		20	20	mana		25	25	cast1		15	15	mag%		20	30	gold%		75	75					0
-Runeword16	Chaos	1				h2h									FalOhmUm	r19	r27	r22				demon-heal		15	15	dmg%		240	290	dmg-mag		216	471	oskill	Whirlwind	1	1	swing2		35	35	hit-skill	Frozen Orb	9	11	hit-skill	Charged Bolt	11	9	0
-Runeword17	Crescent Moon	1				axe	swor	pole							ShaelUmTir	r13	r22	r03				pierce-ltng		35	35	ignore-ac		1	1	dmg%		180	220	abs-mag		9	11	charged	Summon Spirit Wolf	30	18	hit-skill	Static Field	7	13	hit-skill	Chain Lightning	10	17	0
-Runeword178	Cure	1			 D2R  Ladder  3 	helm									ShaelIoTal	r13	r16	r07				hp%		5	5	ac%		75	100	res-pois		10	30	res-pois-len		50	50	aura	Cleansing	1	1									0
-Runeword18	Darkness	1				h2h									ZodAmnVex	r33	r11	r26				ass		3	3	str/time	1	1	100	vit/time	3	1	100	dmg-norm		75	150	res-all		20	40	red-dmg%		15	15	mag%/lvl	8			0
-Runeword19	Daylight	1				orb									JahFalUm	r31	r19	r22				sor		3	3	regen-mana		50	50	cast2		30	30	aura	Conviction	4	4	charged	Lower Resist	33	18	mana%		50	50	hp%		25	25	0
-Runeword20	Death	1				swor	axe								HelElVexOrtGul	r15	r01	r26	r09	r25		death-skill	Chain Lightning	100	44	att-skill	Glacial Spike	25	18	indestruct		1	1	dmg%		300	385	crush		50	50	deadly/lvl	4			charged	BloodGolem	15	22	0
-Runeword21	Deception	1				pole									IoDolLum	r16	r14	r17				dmg%		165	205	lifesteal		8	8	oskill	Teleport	1	1	balance3		40	40	dmg/lvl	8			extra-fire		15	15	charged	Meteor	150	18	0
-Runeword22	Delirium	1				helm									LemIstIo	r20	r24	r16				hit-skill	Confuse	11	18	charged	Attract	60	17	gethit-skill	Terror	14	13	ac		261	261	gethit-skill	Mind Blast	6	14	gethit-skill	Delerium Change	1	50	allskills		2	2	0
-Runeword23	Desire	1				weap	armo	shld							ElTirEl	r01	r03	r01				dmg%		30	50	ac%		30	50	all-stats		5	5	mag%		20	25													0
-Runeword24	Despair	1				spea									GulMalShaelShaelEl	r25	r23	r13	r13	r01		dmg%		260	300	hit-skill	Weaken	32	6	slow		20	20	oskill	Fend	7	7	mag%		35	35	manasteal		9	9					0
-Runeword25	Destruction	1				pole	swor								VexLoBerJahKo	r26	r28	r30	r31	r18		hit-skill	Volcano	23	12	hit-skill	Molten Boulder	5	23	death-skill	Meteor	100	45	att-skill	Nova	15	22	dmg%		350	350	dmg-mag		100	180					0
-Runeword200	Distortion	1				helm									OrtThulIth	r09	r10	r06				res-all		5	10	oskill	Warp	1	1	move1		3	5	all-stats		10	15	swing1		6	10									0
-Runeword26	Doomsayer	1				axe	pole	hamm							HelOhmUmLoCham	r15	r27	r22	r28	r32		dmg%		280	320	aura	Holy Freeze	12	12	swing2		45	45	noheal		1	1	pierce-cold		40	60	allskills		2	2	hit-skill	Volcano	5	18	0
-Runeword27	Dragon	1				armo	shld								SurLoSol	r29	r28	r12				gethit-skill	Venom	20	18	hit-skill	Hydra	12	15	ac		360	360	ac-miss		230	230	str/lvl	3			all-stats		3	5	aura	Holy Fire	14	14	0
-Runeword28	Dread	1				tors									DolElIth	r14	r01	r06				ac%		100	125	hit-skill	Charged Bolt	13	13	move2		20	20	heal-kill		6	8	levelreq		1	1	str/lvl	4			dex/lvl	4			0
-Runeword29	Dream	1				helm	shld								IoJahPul	r16	r31	r21				gethit-skill	Confuse	10	15	aura	Holy Shock	15	15	balance2		20	30	ac		150	220	mana/lvl	5			res-all		5	20	mag%		15	25	0
-Runeword30	Duress	1				tors									ShaelUmThul	r13	r22	r10				balance2		20	20	dmg%		10	20	dmg-cold	75	37	133	crush		15	15	openwounds		33	33	ac%		150	200	stamdrain		-20	-20	0
-Runeword31	Edge	1				miss									TirTalAmn	r03	r07	r11				aura	Thorns	15	15	swing2		35	35	dmg-demon		320	380	dmg-undead		280	280	noheal		1	1	cheap		15	15	all-stats		8	9	0
-Runeword32	Elation	1				abow									ShaelNefChamThulVex	r13	r04	r32	r10	r26		dmg-min		40	75	dmg/lvl	18			hit-skill	Nova	100	8	noheal		1	1	death-skill	Nova	100	60	extra-cold		20	25	extra-fire		20	25	0
-Runeword33	Enigma	1				tors									JahIthBer	r31	r06	r30				ac		750	775	heal-kill		14	14	move2		45	45	str/lvl	6			allskills		2	2	mag%/lvl	8			oskill	Teleport	1	1	0
-Runeword34	Enlightenment Reimagined	1				drui									TirUmLum	r03	r22	r17				dru		2	2	skill-rand	3	221	250	regen-mana		75	75	skilltab	17	3	3	gethit-skill	Cyclone Armor	30	20	red-dmg%		20	25	block2		20	20	0
-Runeword35	Envy	1				weap									FalKoLumIo	r19	r18	r17	r16			dmg%		222	222	swing2		30	30	manasteal		6	6	lifesteal		6	6	addxp		2	2	mag%		35	35	res-all		25	25	0
-Runeword36	Eternity	1				mele									AmnBerIstSolSur	r11	r30	r24	r12	r29		dmg%		260	310	indestruct		1	1	slow		33	33	charged	Revive	88	8	regen		16	16	regen-mana		16	16	nofreeze		1	1	0
-Runeword37	Exile	1				pala									VexOhmIstDol	r26	r27	r24	r14			block2		30	30	freeze		1	1	ac%		220	260	aura	Defiance	13	16	skilltab	10	2	2	hit-skill	Life Tap	15	5	rep-dur	25			0
-Runeword38	Faith	1			110, Previously Ladder Only	miss									OhmJahLemEld	r27	r31	r20	r02			dmg%		280	280	att%		300	300	dmg-fire		120	120	res-all		15	15	aura	Fanaticism	12	15	reanimate	1	10	10	allskills		1	2	0
-Runeword39	Famine	1				axe	hamm								FalOhmOrtJah	r19	r27	r09	r31			dmg%		270	320	lifesteal		12	12	swing2		30	30	noheal		1	1	dmg-mag		180	200	dmg-elem	100	50	200	ethereal		1	1	0
-Runeword201	Flame	1				tors									VexRalKo	r26	r08	r18				gethit-skill	Fire Ball	20	19	hit-skill	Eruption	8	13	aura	Holy Fire	17	17	extra-fire		15	20	pierce-fire		15	20	Abs-fire		15	20	light		5	5	0
-Runeword40	Flickering Flame	1			D2R Ladder 1	helm									NefPulVex	r04	r21	r26				fireskill		3	3	aura	Resist Fire	4	8	pierce-fire		10	15	mana		50	75	half-freeze		1	1	res-pois-len		50	50					0
-Runeword41	Fortitude	1				weap	armo	shld							ElSolDolLo	r01	r12	r14	r28			gethit-skill	Chilling Armor	20	15	dmg%		300	300	ac%		200	200	hp/lvl		8	12	res-all		25	30	cast2		25	25					0
-Runeword42	Fortune's Favor	1				weap	armo	shld							FalIo	r19	r16					mag%/lvl	16	25	25	allskills		1	1	hp		30	50	res-all		10	10	levelreq		5	5	gold%		200	200					0
-Runeword44	Fury	1				mele									JahGulEth	r31	r25	r05				dmg%		209	209	swing2		40	40	noheal		1	1	openwounds		66	66	lifesteal		6	6	deadly		33	33	skill	Frenzy	5	5	0
-Runeword45	Gloom	1				tors									FalUmPul	r19	r22	r21				ac%		170	230	res-all		30	30	gethit-skill	Dim Vision	15	3	balance2		10	10	dmg-to-mana		5	5	light		-3	-3	half-freeze		1	1	0
-Runeword46	Glory	1				tors									IstIstIstIst	r24	r24	r24	r24			allskills		2	2	balance2		25	25	cast3		35	35	mana%		25	25	hp%		25	25	ac%		75	125	ease		-30	-30	0
-Runeword47	Grief	1				swor	axe								EthTirLoMalRal	r05	r03	r28	r23	r08		hit-skill	Venom	20	15	swing2		30	40	dmg		340	400	ignore-ac		1	1	dmg-dem/lvl	15			pierce-pois		20	25	heal-kill		11	11	0
-Runeword175	Ground	1			 D2R  Ladder  3 	helm									ShaelIoOrt	r13	r16	r09				hp%		5	5	ac%		75	100	res-ltng		10	30	abs-ltng%		10	15													0
-Runeword48	Hand of Justice	1				weap									SurChamAmnLo	r29	r32	r11	r28			swing2		33	33	dmg%		280	330	aura	Holy Fire	16	16	levelup-skill	Blaze	100	36	death-skill	Meteor	100	48	ignore-ac		1	1	pierce-fire		20	20	0
-Runeword49	Harmony	1				miss									TirIthSolKo	r03	r06	r12	r18			aura	Vigor	10	10	dmg%		200	275	dmg-fire		55	160	dmg-cold	75	55	160	oskill	Valkyrie	2	6	regen-mana		20	20	charged	Revive	25	20	0
-Runeword50	Hatred	1				weap									IoThul	r16	r10					dmg%		140	190	allskills		1	1	mag%		50	50	knock		1	1	freeze		3	3	Dmg-demon		100	200					0
-Runeword177	Hearth	1			 D2R  Ladder  3 	helm									ShaelIoThul	r13	r16	r10				hp%		5	5	ac%		75	100	res-cold		10	30	abs-cold%		10	15	nofreeze		1	1									0
-Runeword51	Heart of the Oak	1				staf	mace								KoVexPulThul	r18	r26	r21	r10			cast2		40	40	charged	Oak Sage	25	4	mana%		15	15	allskills		3	3	regen		20	20	res-all		30	40	charged	Raven	60	14	0
-Runeword52	Heaven's Will	1				pala									DolEld	r14	r02					pal		1	1	block		50	50	block3		30	30	dmg%		30	50	rip		1	1	skill	Fist of the Heavens	6	6					0
-Runeword53	Holy Tears	1				scep									IoTirShael	r16	r03	r13				dmg%		160	200	hit-skill	Fist of the Heavens	16	9	dmg-demon		300	300	att%		35	35	slow		35	35	oskill	Zeal	5	5	swing2		20	20	0
-Runeword54	Holy Thunder	1				scep									EthRalOrtTal	r05	r08	r09	r07			dmg%		60	60	dmg-ltng		20	60	dmg-max		10	10	res-ltng		60	60	res-ltng-max		5	5	skill	Holy Shock	3	3	charged	Chain Lightning	60	7	0
-Runeword55	Honor	1				mele									AmnElIthTirSol	r11	r01	r06	r03	r12		dmg%		160	160	regen		10	10	allskills		1	1	att		200	200	deadly		25	25	str		10	10					0
-Runeword57	Humility	1				tors									ZodUmIthCham	r33	r22	r06	r32			levelreq		17	17	oskill	Shout	10	15	oskill	Battle Orders	10	15	oskill	Battle Command	10	15	oskill	Shiver Armor	10	15	oskill	Valkyrie	10	15	aura	Salvation	5	7	0
-Runeword58	Hunger	1				shld									AmnHel	r11	r15					levelreq		8	8	block		15	30	red-dmg%		10	15	res-all		20	20	res-mag		20	20	lifesteal		5	5	regen		-1	-1	0
-Runeword171	Hustle (armor)	1			 D2R  Ladder  3 	tors									ShaelKoEld	r13	r18	r02				move2		65	65	stamdrain		35	35	swing2		40	40	res-all		10	10	oskill	Evade	6	6									0
-Runeword172	Hustle (weapon)	1			 D2R  Ladder  3 	weap									ShaelKoEld	r13	r18	r02				hit-skill	Quickness	5	1	swing2		10	10	dmg%		180	200	aura	Fanaticism	1	1													0
-Runeword59	Ice	1				miss									AmnShaelJahLo	r11	r13	r31	r28			levelup-skill	Blizzard	100	40	hit-skill	Frost Nova	25	22	aura	Holy Freeze	18	18	dmg%		140	210	extra-cold		25	30	pierce-cold		20	20	gold%/lvl	25			0
-Runeword60	Infinity	1			 Previously  Ladder  Only 	pole	spea								BerMalBerIst	r30	r23	r30	r24			dmg%		255	325	move3		35	35	vit/lvl	4			aura	Conviction	12	12	kill-skill	Chain Lightning	50	20	pierce-ltng		45	55	charged	Cyclone Armor	30	21	0
-Runeword61	Innocence	1				hamm									VexLemIst	r26	r20	r24				dmg%		190	240	dmg/lvl	16			rep-dur	15			allskills		2	2	hp%		25	25	all-stats		15	25	addxp		-3	-3	0
-Runeword62	Insight	1			 Previously  Ladder  Only 	pole	spea	staf	miss						RalTirTalSol	r08	r03	r07	r12			dmg%		200	260	att%		180	250	mag%		23	23	oskill	Critical Strike	1	6	cast2		35	35	aura	Meditation	12	17	all-stats		5	5	0
-Runeword63	Jealousy	1				spea									TalEld	r07	r02					dmg%		122	122	lifesteal		7	7	manasteal		7	7	oskill	Jab	3	3	oskill	Melee Mastery	3	3	swing2		20	20					0
-Runeword64	Judgement	1				pala									UmHelUm	r22	r15	r22				pal		2	2	ignore-ac		1	1	block		25	35	dmg-max		20	30	gethit-skill	Holy Shield	2	35	gethit-skill	Decrepify	50	5	red-mag		35	50	0
-Runeword65	King's Grace	1				swor	scep								AmnRalThul	r11	r08	r10				dmg%		100	100	att		150	150	dmg-demon		100	100	dmg-undead		50	50	att-demon		100	100	att-undead		100	100					0
-Runeword66	Kingslayer	1				swor	axe								MalUmGulFal	r23	r22	r25	r19			swing2		30	30	dmg%		230	270	reduce-ac		25	25	crush		33	33	openwounds		25	25	oskill	Vengeance	1	1	gold%		40	40	0
-Runeword67	Knight's Vigil	1				armo	shld								BerLemUmIst	r30	r20	r22	r24			pal		2	2	aura	Meditation	8	12	cast3		40	40	block		20	30	block2		20	20	levelreq		12	12	regen		10	15	0
-Runeword68	Knowledge	1				swor									ElElEl	r01	r01	r01				dmg%		100	100	dmg/lvl	12			addxp		20	20	allskills		1	1	swing1		15	15	levelreq		11	11					0
-Runeword69	Last Wish	1				swor	hamm	axe							ChamMalJahSurJahBer	r32	r23	r31	r29	r31	r30	gethit-skill	Fade	6	11	hit-skill	Life Tap	10	18	att-skill	Charged Bolt	20	20	aura	Might	17	17	dmg%		330	375	crush		0	10	mag%/lvl		4	4	0
-Runeword70	Law	1				axe									HelHel	r15	r15					levelreq		26	26	dmg%		120	170	swing2		15	15	hp		48	48	mana		24	24	slow		30	30	rip		1	1	0
-Runeword71	Lawbringer	1				swor	hamm	scep							AmnLemKo	r11	r20	r18				hit-skill	Decrepify	20	15	aura	Sanctuary	18	18	reduce-ac		50	50	dmg-fire		150	220	dmg-cold	75	130	180	rip		1	1	ac-miss		200	250	0
-Runeword72	Leaf	1				staf									TirRal	r03	r08					fireskill		3	3	ac/lvl		16	16	res-cold		33	33	skill	Inferno	3	3	skill	Fire Bolt	3	3	skill	Warmth	3	3					0
-Runeword73	Lightning	1				weap									OrtOrtAmn	r09	r09	r11				res-ltng		35	50	dmg%		100	175	swing2		20	20	hit-skill	Lightning	15	9	aura	Holy Shock	2	2	abs-ltng		8	10					0
-Runeword74	Lionheart	1				tors									HelLumFal	r15	r17	r19				str		15	15	vit		20	20	dex		15	15	dmg%		20	20	hp		50	50	res-all		30	30					0
-Runeword75	Lore	1				helm									OrtSol	r09	r12					enr		10	10	allskills		1	1	light		2	2	mana-kill		2	2													0
-Runeword76	Love	1				abow									PulHelEl	r21	r15	r01				ama		2	2	hp		75	75	mana		50	50	dmg%		200	200	swing3		40	40	deadly		30	30	explosivearrow		1	1	0
-Runeword77	Loyalty	1				shld									VexDol	r26	r14					aura	Thorns	5	9	res-ltng-max		5	5	res-cold-max		5	5	res-pois-max		5	5	res-all		100	100	addxp		6	6	block		35	50	0
-Runeword78	Lust	1				wand									ShaelMal	r13	r23					nec		2	2	addxp		5	5	mana%		35	35	res-all		35	50	aura	Holy Shock	8	8	mag%		40	40	gold%/time	1	1	300	0
-Runeword79	Madness	1				armo	shld								IoEthDol	r16	r05	r14				gethit-skill	Confuse	9	5	hit-skill	Terror	12	16	swing1		15	15	levelreq		1	1	allskills		1	1	block2		15	15	hp		35	50	0
-Runeword81	Malice	1				mele									IthElEth	r06	r01	r05				openwounds		100	100	dmg-ac		-100	-100	noheal		1	1	dmg%		33	33	light		-1	-1	regen		-5	-5					0
-Runeword82	Melody	1				miss									ShaelKoNef	r13	r18	r04				dmg%		50	50	skilltab	0	3	3	skill	Critical Strike	3	3	skill	Dodge	3	3	skill	Slow Missiles	3	3	dmg-undead		300	300					0
-Runeword83	Memory	1				staf									LumIoSolEth	r17	r16	r12	r05			mana%		20	20	red-mag		7	7	ac%		50	50	cast2		33	33	sor		3	3	skill	Energy Shield	3	3	skill	Static Field	2	2	0
-Runeword174	Metamorphosis	1			 D2R  Ladder  3 	helm									IoChamFal	r16	r32	r19				hit-skill	Mark of the Bear	100	1	hit-skill	Mark of the Wolf	100	1	skilltab	16	5	5	ac%		50	80	res-all		10	10	crush		25	25					0
-Runeword84	Mist	1			 D2R  Ladder  1 	miss									ChamShaelGulThulIth	r32	r13	r25	r10	r06		allskills		3	3	dmg%		325	375	aura	Concentration	8	12	pierce		100	100	vit		24	24	res-all		40	40					0
-Runeword85	Morning Dew	1				pole									MalIthBerChamZodIst	r23	r06	r30	r32	r33	r24	levelreq		10	10	swing3		50	50	dmg%		300	360	dru		3	3	oskill	Melee Mastery	20	20	kill-skill	Static Field	100	20	res-all		25	25	0
-Runeword173	Mosaic	1			 D2R  Ladder  3 	h2h									MalGulAmn	r23	r25	r11				skilltab	20	2	2	charge-noconsume		50	50	swing2		20	20	dmg%		200	250	extra-fire		8	15	extra-cold		8	15	extra-ltng		8	15	0
-Runeword86	Mystery	1				drui									ShaelZodGul	r13	r33	r25				dru		3	3	mana%		15	15	hp%		15	15	res-all		30	50	aura	Concentration	6	6	swing2		20	20	addxp		3	3	0
-Runeword87	Myth Reimagined	1				spea									FalChamBerHelTirRal	r19	r32	r30	r15	r03	r08	levelreq		8	8	dmg-norm		200	400	rep-dur	15			dmg%		80	120	allskills		3	3	res-all		50	50	death-skill	Nova	100	60	0
-Runeword88	Nadir	1				helm									NefTir	r04	r03					ac%		50	50	ac		10	10	light		-3	-3	charged	Cloak of Shadows	9	13	gold%		-33	-33	str		5	5					0
-Runeword89	Nature's Kingdom	1				drui									AmnIth	r11	r06					dru		1	1	ac%		75	100	mana		40	60	cast2		20	20	res-all		20	20	all-stats		10	10					0
-Runeword90	Night	1				tors									HelLoOhm	r15	r28	r27				ac%		150	300	mag%/time	2	1	300	vit/time	2	1	50	ac/time	2	1	500	dmg/time	2	1	75	gold%/time	2	1	300	enr/time	2	1	25	0
-Runeword91	Oath	1				swor	axe	mace							ShaelPulMalLum	r13	r21	r23	r17			hit-skill	Bone Spirit	30	20	indestruct		1	1	swing2		30	30	dmg%		210	340	abs-mag		10	15	charged	Heart of Wolverine	20	16	charged	IronGolem	14	17	0
-Runeword92	Obedience	1			Previously Ladder Only	pole	spea								HelKoThulEthFal	r15	r18	r10	r05	r19		dmg%		370	370	crush		40	40	kill-skill	Enchant	30	21	pierce-fire		25	25	ac		200	300	balance3		40	40	res-all		20	30	0
-Runeword93	Oblivion	1				barb									UmFalKo	r22	r19	r18				bar		2	2	ac%		115	160	skill-rand	3	126	155	hit-skill	Amplify Damage	12	9	hp/lvl	12			swing2		20	20	crush/time	3	1	100	0
-Runeword94	Obsession	1			D2R Ladder 1	staf									ZodIstLemLumIoNef	r33	r24	r20	r17	r16	r04	allskills		4	4	gethit-skill	Weaken	24	10	cast3		65	65	balance3		60	60	res-all		60	70	hp%		15	25	regen-mana		15	30	0
-Runeword95	Passion	1				weap									DolOrtEldLem	r14	r09	r02	r20			dmg%		160	210	oskill	Zeal	1	1	att%		50	80	oskill	Berserk	1	1	swing2		25	25	charged	Heart of Wolverine	12	3	stupidity		10	10	0
-Runeword96	Patience	1				weap	armo	shld							NefEldRal	r04	r02	r08				Balance2		20	20	addxp		1	3	hp		20	25	heal-kill		3	5	mana-kill		2	2	move1		15	15					0
-Runeword97	Pattern	1			 D2R  Ladder  1 	h2h									TalOrtThul	r07	r09	r10				att%		10	10	dmg%		40	80	dmg-fire		12	32	res-all		15	15	str		6	6	dex		6	6	block2		30	30	0
-Runeword98	Peace Reimagined	1				mele									TirEthEl	r03	r05	r01				levelreq		6	6	dmg-norm		20	40	swing1		20	20	Balance2		20	20	block2		20	20	fade		1	1	res-all		15	15	0
-Runeword100	Penitence	1				armo	shld								IthTir	r06	r03					block1		15	15	balance1		15	15	rep-dur	10			half-freeze		1	1	res-pois-len		50	50									0
-Runeword101	Peril	1				miss									ChamLoBerBerLoCham	r32	r28	r30	r30	r28	r32	levelreq		11	11	dmg%		250	250	dmg/lvl	25			swing3		75	75	allskills		1	1	mag%/lvl	8			all-stats		20	30	0
-Runeword102	Pestilence	1				axe									SolKoIo	r12	r18	r16				dmg-pois	100	800	800	noheal		1	1	mag%		20	35	dmg%		188	188	extra-pois		20	20	oskill	Poison Explosion	3	3	res-pois-len		50	50	0
-Runeword103	Phoenix	1				weap	shld								VexVexLoJah	r26	r26	r28	r31			levelup-skill	Blaze	100	40	hit-skill	Firestorm	40	22	aura	Redemption	13	13	dmg%		350	400	pierce-fire		28	28	ac-miss		350	400	abs-fire		15	21	0
-Runeword104	Piety	1				helm									LemNefShael	r20	r04	r13				ac%		90	125	enr		20	20	mana/lvl	8			allskills		1	1	cast2		20	20	res-all		15	25	res-mag		15	25	0
-Runeword105	Pillar of Faith	1				spea									FalFalUmAmn	r19	r19	r22	r11			dmg%		230	230	rep-dur	20			ac		400	500	aura	Cleansing	12	12	swing2		20	20	hp		75	75	abs-fire%		15	15	0
-Runeword106	Plague	1			 D2R  Ladder  1 	swor	knif	h2h							ChamShaelUm	r32	r13	r22				dmg%		220	320	gethit-skill	Lower Resist	20	12	hit-skill	Poison Nova	25	15	pierce-pois		23	23	deadly/lvl	3			aura	Cleansing	13	17	allskills		1	2	0
-Runeword203	Plague Reimagined	1				pole	spea	swor							SurUmMalShaelShael	r29	r22	r23	r13	r13		levelreq		10	10	hit-skill	Poison Nova	15	27	dmg%		200	250	dmg-pois	125	1845	1845	deadly		50	50	res-pois-max		10	10	res-pois		80	80	0
-Runeword107	Praise	1				hamm									FalGulOhmShael	r19	r25	r27	r13			levelreq		15	15	dmg%		280	350	ignore-ac		1	1	death-skill	Frozen Orb	100	47	gethit-skill	Glacial Spike	100	10	mag%/time	0	1	200	lifesteal		10	10	0
-Runeword108	Prayer	1				weap	armo	shld							HelEthThul	r15	r05	r10				dmg-norm		10	30	ac		50	100	swing1		20	20	levelreq		7	7	block		20	30	aura	Prayer	10	14	res-all		15	25	0
-Runeword109	Pride	1			 Previously  Ladder  Only 	pole	spea								ChamSurIoLo	r32	r29	r16	r28			dmg-dem/lvl	8			dmg-ltng		50	280	att%		260	300	aura	Concentration	16	20	gethit-skill	Fire Wall	25	17	regen		8	8	gold%/lvl	15			0
-Runeword110	Principle Reimagined	1				aspe									ShaelFalKoShael	r13	r19	r18	r13			dmg%		200	260	rip		1	1	addxp		2	2	ama		2	2	res-all		35	35	charged	Thunder Storm	10	20	charged	Cyclone Armor	22	10	0
-Runeword111	Prowess in Battle 	1				barb									JahIstFal	r31	r24	r19				levelreq		10	10	bar		3	3	att%		50	50	aura	Fanaticism	6	6	dmg%		100	100	balance3		40	40	ac/lvl	24			0
-Runeword112	Prudence	1				tors									MalTir	r23	r03					balance2		25	25	ac%		140	170	res-all		25	35	red-dmg		3	3	red-mag		10	10	light		1	1	rep-dur	25			0
-Runeword113	Punishment	1				swor									OrtDolAmn	r09	r14	r11				dmg%		135	135	dmg-norm		20	40	regen		-3	-3	addxp		-2	-2	all-stats		20	20	levelup-skill	Thunder Storm	100	35	red-dmg		15	20	0
-Runeword114	Purity	1				shld									JahIstShaelZod	r31	r24	r13	r33			block		55	55	heal-kill		15	15	balance3		50	50	res-all		30	50	gethit-skill	Bone Armor	10	19	hit-skill	Dim Vision	35	8	ac/lvl	32			0
-Runeword115	Question	1				swor									KoNef	r18	r04					mag%/lvl	12			gold%/lvl	16			str/lvl	6			dex/lvl	6			vit/lvl	6			enr/lvl	6			dex		-10	-10	0
-Runeword116	Radiance	1				helm									NefSolIth	r04	r12	r06				light		5	5	enr		10	10	vit		10	10	red-mag		3	3	mana		33	33	ac%		75	75					0
-Runeword117	Rain	1			111	tors									OrtMalIth	r09	r23	r06				hit-skill	Twister	5	15	gethit-skill	Cyclone Armor	5	15	dru		2	2	mana		100	150													0
-Runeword202	Rain Reimagined	1				circ									BerChamBer	r30	r32	r30				levelreq		22	22	allskills		4	4	hp		100	150	mana		60	100	all-stats		25	25	regen		20	20	regen-mana		100	100	0
-Runeword118	Reason	1				staf									LumLumZodTir	r17	r17	r33	r03			sor		3	3	cast3		50	50	aura	Meditation	5	5	addxp		3	3	red-dmg%		20	20	dmg-to-mana		20	20	skill-rand	Inner Sight	36	65	0
-Runeword119	Red	1				mele									IoRalRalHel	r16	r08	r08	r15			dmg%		155	155	rep-dur	20			res-fire		35	50	abs-fire%		10	10	res-cold		-20	-20	extra-fire		15	25	hit-skill	Meteor	8	4	0
-Runeword56	Revenge	1				armo	shld								ThulEld	r10	r02					sor		1	1	mana		50	75	cast1		15	15	addxp		1	3	regen-mana		60	70	res-mag		5	10	levelreq		3	3	0
-Runeword120	Rhyme	1				shld									ShaelEth	r13	r05					block2		20	20	block		20	20	res-all		25	25	nofreeze		1	1	gold%		50	50	mag%		25	25					0
-Runeword121	Rift	1				pole	scep								HelKoLemGul	r15	r18	r20	r25			hit-skill	Tornado	20	16	att-skill	Frozen Orb	16	21	dmg-mag		160	250	dmg-fire		60	180	all-stats		5	10	dmg-to-mana		38	38	charged	Iron Maiden	40	15	0
-Runeword122	Sanctuary	1				shld									KoKoMal	r18	r18	r23				block		20	20	block2		20	20	ac%		130	160	ac-miss		250	250	res-all		50	70	balance2		20	20	charged	Slow Missiles	60	12	0
-Runeword123	Serendipity	1				pole									AmnAmn	r11	r11					dmg%		120	120	hit-skill	Inner Sight	50	2	enr		20	20	regen-mana		50	50	cast2		20	20									0
-Runeword124	Shadow	1				miss									PulSolShaelSol	r21	r12	r13	r12			dmg%		166	166	dmg-cold/time		1	200	cold-len		75	300	move3		50	50	gethit-skill	Cloak of Shadows	25	12	charged	Bone Wall	50	10					0
-Runeword125	Shadow of Doubt	1				wand									ElTir	r01	r03					skilltab	6	1	3	skilltab	7	1	3	skilltab	8	1	3	cast1		15	15	extra-pois		10	10									0
-Runeword126	Silence	1				weap									DolEldHelIstTirVex	r14	r02	r15	r24	r03	r26	manasteal		4	4	stupidity		33	33	dmg%		200	200	swing2		20	20	res-all		75	75	allskills		2	2	balance2		20	20	0
-Runeword127	Siren's Song	1				helm									LemShael	r20	r13					allskills		2	2	mana%		40	40	cast2		25	25	all-stats		10	20	mag%		30	50	gethit-skill	Confuse	44	3	ac/lvl	8			0
-Runeword128	Smoke	1				tors									NefLum	r04	r17					ac-miss		250	250	ac%		75	75	res-all		50	50	balance2		20	20	light		-1	-1	charged	Weaken	18	6					0
-Runeword129	Sorrow	1				hamm									ShaelHel	r13	r15					dmg%		160	200	swing2		20	20	manasteal		6	6	charged	Clay Golem	5	20	heal-kill		6	9	regen-mana		50	50	regen		-2	-2	0
-Runeword130	Spirit	1				swor	shld								TalThulOrtAmn	r07	r10	r09	r11			balance3		55	55	mana		89	112	ac-miss		250	250	vit		22	22	cast3		25	35	abs-mag		3	8	allskills		2	2	0
-Runeword131	Splendor	1				shld									EthLum	r05	r17					allskills		1	1	cast2		10	10	block2		20	20	ac%		60	100	gold%		50	50	mag%		20	20	light		3	3	0
-Runeword132	Starlight	1				weap	armo	shld							ZodHelIstEl	r33	r15	r24	r01			allskills		3	3	dmg-norm		35	140	ac%		100	200	ease		-80	-80	mag%		150	300	levelreq		20	20	balance3		20	20	0
-Runeword133	Stealth	1				tors									TalEth	r07	r05					red-mag		3	3	dex		6	6	move2		25	25	cast2		25	25	balance2		25	25									0
-Runeword134	Steel	1				swor	axe	mace							TirEl	r03	r01					swing2		25	25	dmg-min		3	3	dmg-max		3	3	openwounds		50	50	dmg%		20	20									0
-Runeword135	Still Water	1				abow									GulUmMalNef	r25	r22	r23	r04			ama		1	1	swing1		20	20	dmg-norm		30	150	dmg%		80	120	skilltab	0	2	2	heal-kill		15	20	dmg-cold	300	100	150	0
-Runeword136	Sting	1				miss									NefTalEth	r04	r07	r05				dmg-max		25	40	swing1		15	15	manasteal		5	8	oskill	Multiple Shot	3	3	oskill	Ice Arrow	5	5									0
-Runeword137	Stone	1				tors									ShaelUmPulLum	r13	r22	r21	r17			ac%		220	260	charged	Clay Golem	16	16	ac-miss		300	300	charged	Molten Boulder	80	16	str		16	16	vit		16	16	balance2		40	40	0
-Runeword138	Storm	1				spea									JahUmOhmOrtNef	r31	r22	r27	r09	r04		dmg%		333	333	swing1		20	20	hit-skill	Lightning	16	21	oskill	Thunder Storm	10	10	res-ltng		100	100	abs-ltng%		25	25	addxp		3	3	0
-Runeword139	Strength	1				mele									AmnTir	r11	r03					str		20	20	dmg%		35	35	vit		10	10	crush		25	25													0
-Runeword176	Temper	1			 D2R  Ladder  3 	helm									ShaelIoRal	r13	r16	r08				hp%		5	5	ac%		75	100	res-fire		10	30	abs-fire%		10	15													0
-Runeword140	Tempest	1				h2h									LemThul	r20	r10					dmg-cold		30	70	dmg-fire		100	200	dmg-ltng		1	300	extra-ltng		20	30	ass		2	2	skilltab	18	3	3	dmg%		140	190	0
-Runeword141	Temptation	1				mace									OrtNefEl	r09	r04	r01				addxp		10	15	dmg%		176	176	allskills		1	1	all-stats		-10	-10	swing1		20	20									0
-Runeword142	Terror	1				necr									LumMal	r17	r23					gethit-skill	Terror	100	10	nec		2	2	skill-rand	Unsummon	66	95	ac/lvl	12			cast2		25	25	mag%/lvl	8			oskill	Fanaticism	3	3	0
-Runeword143	Thirst	1				spea									SolThulRal	r12	r10	r08				allskills		1	1	dmg%		125	150	addxp		1	3	heal-kill		8	12	mana-kill		2	5	dmg/lvl	12							0
-Runeword144	Thought	1				orb									TirLumIst	r03	r17	r24				sor		2	2	regen		6	6	regen-mana		75	75	pierce-ltng		20	20	extra-cold		20	20	block		15	15	balance2		20	20	0
-Runeword145	Thunder	1				mele									PulLemKoFal	r21	r20	r18	r19			dmg%		235	235	dmg-ltng		1	444	gethit-skill	Thunder Storm	10	22	res-ltng		75	75	res-cold		-25	-25	oskill	Static Field	1	1	addxp		2	2	0
-Runeword146	Time	1				armo	shld								JahAmn	r31	r11					ac%		160	220	levelreq		20	20	hp		35	50	hp%		10	20	gethit-skill	Nova	100	25	noheal		1	1	oskill	Teleport	1	1	0
-Runeword147	Tradition	1				aspe									SurLoOhmGulIst	r29	r28	r27	r25	r24		ama		3	3	dmg%		325	400	lifesteal		10	10	manasteal		10	10	swing3		50	50	pierce-ltng		25	25	extra-ltng		25	25	0
-Runeword148	Treachery	1			111	armo									ShaelThulLem	r13	r10	r20				hit-skill	Venom	25	15	gethit-skill	Fade	5	15	ass		2	2	swing2		45	45													0
-Runeword149	Trust	1				tors									AmnOhmFal	r11	r27	r19				levelreq		5	5	ac%		125	200	allskills		1	1	hp		75	100	swing2		20	20	dmg-norm		15	30	death-skill	Nova	100	57	0
-Runeword150	Truth	1				orb									SolIth	r12	r06					dmg%		100	100	sor		1	1	mana		35	35	regen-mana		75	75	cast2		25	25									0
-Runeword151	Unbending Will	1			 D2R  Ladder  1 	swor									FalIoIthEldElHel	r19	r16	r06	r02	r01	r15	skilltab	12	3	3	hit-skill	Taunt	18	18	swing2		20	30	dmg%		300	350	red-dmg		8	8	noheal		1	1	lifesteal		8	10	0
-Runeword152	Valor	1				mele									ShaelTirDolChamSurUm	r13	r03	r14	r32	r29	r22	levelreq		10	10	dmg-min		100	100	dmg/lvl	20			ethereal		1	1	indestruct		1	1	addxp		5	5	charged	Battle Orders	15	40	0
-Runeword153	Vengeance	1				h2h									DolNef	r14	r04					dmg-norm		35	70	death-skill	Poison Nova	100	55	lifesteal		6	6	hp		40	40	all-stats		10	10	ass		1	1					0
-Runeword154	Venom	1				weap									TalDolMal	r07	r14	r23				dmg-pois	175	312	312	ignore-ac		1	1	charged	Poison Explosion	27	15	charged	Poison Nova	11	13	manasteal		7	7									0
-Runeword155	Victory	1				axe									OhmOhmIstLemOhmOhm	r27	r27	r24	r20	r27	r27	levelreq		24	24	dmg/lvl	20			rep-dur	10			swing3		60	60	ease		-50	-50	noheal		1	1	dmg-elem	125	1	300	0
-Runeword156	Voice	1				armo	shld								UmIthAmnHel	r22	r06	r11	r15			levelreq		1	1	extra-cold		10	15	extra-fire		10	15	extra-ltng		10	15	res-all		7	10	mana/lvl	8							0
-Runeword99	Voice of Reason	1				swor	mace								LemKoElEld	r20	r18	r01	r02			hit-skill	Frozen Orb	15	13	hit-skill	Ice Blast	18	20	dmg-demon		220	350	dmg-undead		280	300	dmg-cold	75	100	220	pierce-cold		24	24	nofreeze		1	1	0
-Runeword157	Void	1				barb									SolAmn	r12	r11					bar		1	1	dmg-max		10	15	hp		50	50	balance2		25	25	move2		25	25	lifesteal		3	6	manasteal		3	6	0
-Runeword158	War	1				helm									IoHel	r16	r15					ac%		100	140	dmg%		35	50	swing3		30	30	red-dmg%		20	25	ignore-ac		1	1	noheal		1	1	balance2		25	25	0
-Runeword159	Water	1				spea									KoShaelHel	r18	r13	r15				dmg-cold	150	33	122	regen-mana		35	35	regen		3	5	dmg%		175	175	balance2		25	25	levelup-skill	Battle Orders	100	25	res-fire		50	50	0
-Runeword160	Wealth	1				tors									LemKoTir	r20	r18	r03				gold%		250	250	mag%		100	100																					0
-Runeword161	Whisper	1				weap									ShaelShaelShael	r13	r13	r13				dmg-norm		25	75	dmg%		100	100	regen		6	6	reduce-ac		15	15	ease		-25	-25									0
-Runeword162	White	1				wand									DolIo	r14	r16					skilltab	7	3	3	red-mag		4	4	cast2		20	20	mana		13	13	skill	Bone Armor	3	3	skill	Bone Spear	2	2	skill	Skeleton Mastery	4	4	0
-Runeword163	Wind	1			110	mele									SurEl	r29	r01					dmg%		120	160	swing2		40	40	move2		20	20	reduce-ac		50	50	hit-skill	Tornado	10	9	charged	Twister	127	13	balance2		15	15	0
-Runeword164	Wings of Hope	1				scep									ChamCham	r32	r32					dmg-min		60	100	dmg-max		150	200	oskill	Teleport	8	8	aura	Salvation	3	3	hit-skill	Bone Spear	25	35	rip		1	1	all-stats		20	20	0
-Runeword165	Wisdom	1			 D2R  Ladder  1 	helm									PulIthEld	r21	r06	r02				pierce		33	33	manasteal		4	8	att%		15	25	mana-kill		5	5	nofreeze		1	1	enr		10	10					0
-Runeword204	Wisdom Reimagined	1				wand									JahLum	r31	r17					allskills		2	2	regen		5	5	mana/lvl	16			regen-mana		75	75	res-mag		20	20	addxp		3	5	cheap		10	10	0
-Runeword166	Woe	1				tors									ChamTirShael	r32	r03	r13				levelreq		7	7	gethit-skill	Chain Lightning	25	25	gethit-skill	Fire Ball	25	25	gethit-skill	Blizzard	25	25	allskills		2	2	all-stats		25	25	res-pois-len		80	80	0
-Runeword167	Wonder	1				mele									VexAmnShaelAmnVex	r26	r11	r13	r11	r26		dmg%		275	275	balance2		30	30	str		20	20	dex		20	20	gold%/time	1	1	200	mag%/time	3	1	100	hp/lvl	12			0
-Runeword168	Wrath	1			 Previously  Ladder  Only 	miss									PulLumBerMal	r21	r17	r30	r23			dmg-demon		300	300	dmg-undead		250	300	dmg-ltng		41	240	dmg-mag		85	120	hit-skill	Life Tap	5	10	hit-skill	Decrepify	30	1	nofreeze		1	1	0
-Runeword169	Youth	1				tors									OrtEth	r09	r05					res-fire		30	35	res-cold		30	35	res-pois		30	35	ac%		90	120	regen		8	10	regen-mana		85	85	hit-skill	Weaken	9	4	0
-Runeword170	Zephyr	1			109	miss									OrtEth	r09	r05					move2		25	25	swing2		25	25	dmg%		33	33	att		66	66	gethit-skill	Twister	7	1	ac		25	25					0
-Runeword80	Bone	1			111	tors									SolUmUm	r12	r22	r22				hit-skill	Bone Spear	15	10	gethit-skill	Bone Armor	15	10	nec		2	2	mana		100	150													0
-Runeword180	Enlightenment	1			111	tors									PulRalSur	r21	r08	r12				hit-skill	Fire Ball	5	15	gethit-skill	Blaze	5	15	sor		2	2	oskill	Warmth	1	1													0
-Runeword181	Myth	1			111	tors									HelAmnNef	r15	r11	r04				hit-skill	Taunt	10	1	gethit-skill	Howl	3	1	bar		2	2	regen		10	10													0
-Runeword182	Peace	1			111	tors									ShaelThulAmn	r13	r10	r11				hit-skill	Valkyrie	2	15	gethit-skill	Slow Missiles	4	5	ama		2	2	oskill	Critical Strike	2	2													0
-Runeword183	Principle	1			111	tors									RalGulEld	r08	r25	r02				hit-skill	Holy Bolt	100	5	pal		2	2	hp		100	150	dmg-undead		50	50													0
-Runeword205	Scout	1			111	helm									ElNef	r01	r04					move2		10	10	balance2		10	10	dex		5	5	light		11	11	oskill	Dodge	1	1									0
-Runeword206	Snowdrop	1			111	staf									TirThul	r03	r10					skilltab	5	3	3	mana/lvl	16			res-fire		33	33	skill	Shiver Armor	3	3	skill	Glacial Spike	3	3	skill	Warmth	3	3	skill	Frost Nova	3	3	0
-=======
 Name	*Rune Name	complete	firstLadderSeason	lastLadderSeason	*Patch Release	itype1	itype2	itype3	itype4	itype5	itype6	etype1	etype2	etype3	*RunesUsed	Rune1	Rune2	Rune3	Rune4	Rune5	Rune6	T1Code1	T1Param1	T1Min1	T1Max1	T1Code2	T1Param2	T1Min2	T1Max2	T1Code3	T1Param3	T1Min3	T1Max3	T1Code4	T1Param4	T1Min4	T1Max4	T1Code5	T1Param5	T1Min5	T1Max5	T1Code6	T1Param6	T1Min6	T1Max6	T1Code7	T1Param7	T1Min7	T1Max7	*eol
 Friendship	Friendship	1				mace									HelAmn	r15	r11					levelreq		5	5	addxp		-3	-3	rip		1	1	dmg%		133	133	dmg-norm		25	50	crush		66	66	deadly		34	34	0
 Ancient's Pledge	Ancient's Pledge	1				shld									RalOrtTal	r08	r09	r07				res-cold		30	30	res-all		13	13	ac%		50	50	dmg-to-mana		10	10													0
@@ -381,5 +188,4 @@
 Peace	Peace	1			111	tors									ShaelThulAmn	r13	r10	r11				hit-skill	Valkyrie	2	15	gethit-skill	Slow Missiles	4	5	ama		2	2	oskill	Critical Strike	2	2													0
 Principle	Principle	1			111	tors									RalGulEld	r08	r25	r02				hit-skill	Holy Bolt	100	5	pal		2	2	hp		100	150	dmg-undead		50	50													0
 Scout	Scout	1			111	helm									ElNef	r01	r04					move2		10	10	balance2		10	10	dex		5	5	light		11	11	oskill	Dodge	1	1									0
-Snowdrop	Snowdrop	1			111	staf									TirThul	r03	r10					skilltab	5	3	3	mana/lvl	16			res-fire		33	33	skill	Shiver Armor	3	3	skill	Glacial Spike	3	3	skill	Warmth	3	3	skill	Frost Nova	3	3	0
->>>>>>> b607b135
+Snowdrop	Snowdrop	1			111	staf									TirThul	r03	r10					skilltab	5	3	3	mana/lvl	16			res-fire		33	33	skill	Shiver Armor	3	3	skill	Glacial Spike	3	3	skill	Warmth	3	3	skill	Frost Nova	3	3	0