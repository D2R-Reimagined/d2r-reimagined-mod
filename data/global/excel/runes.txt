--- conflicted
+++ resolved
@@ -196,8 +196,5 @@
 Harvest Moon	Harvest Moon	1				axe	swor	pole							ShaelUmTal	r13	r22	r07				pierce-pois		35	35	ignore-ac		1	1	dmg%		180	220	abs-mag		9	11	charged	Summon Spirit Wolf	30	18	hit-skill	Corpse Explosion	15	13	hit-skill	Poison Nova	20	17	0
 Full Moon	Full Moon	1				axe	swor	pole							ShaelUmMal	r13	r22	r23				aura	Sanctuary	10	10	ignore-ac		1	1	dmg%		180	220	abs-mag		9	11	charged	Summon Spirit Wolf	30	18	hit-skill	Blessed Hammer	20	20	hit-skill	Bone Spear	15	20	0
 Old Ben's Walking Stick	Old Ben's Walking Stick	1				staf									ElTir	r01	r03					regen2		-30	-30	move2		100	100	charged	Teleport	5	1	levelup-skill	Quickness	100	1	mag%		-100	-100	gold%		-100	-100					0
-<<<<<<< HEAD
-Duriel's Fang	Duriel's Fang	1				swor	knif	h2h							ShaelTir	r13	r03					poisonskill		1	2	extra-pois		10	15	pierce-pois		5	8	att		50	50													0
-=======
 Natalya's Shroud	Natalya's Shroud	1			111	tors									VexUmDol	r26	r22	r14				ass		2	2	ac%		200	250	swing1		20	20	cast2		20	20	extra-ltng		20	20	extra-fire		20	20	res-all		15	15	0
->>>>>>> 1d51fa69
+Duriel's Fang	Duriel's Fang	1				swor	knif	h2h							ShaelTir	r13	r03					poisonskill		1	2	extra-pois		10	15	pierce-pois		5	8	att		50	50													0