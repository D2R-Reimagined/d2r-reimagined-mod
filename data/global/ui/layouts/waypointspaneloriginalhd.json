--- conflicted
+++ resolved
@@ -4,19 +4,11 @@
         "rect": "$LeftPanelRect",
         "anchor": "$LeftPanelAnchor",
         "buttonOffset": 123,
-<<<<<<< HEAD
         "selectableFontColor": "$FontColorWhite",
         "selectableFrames": [ 0, 1 ],
         "currentFontColor": { "r": 255, "g": 0, "b": 0, "a": 255 },
         "defaultFontColor": { "r": 125, "g": 125, "b": 125, "a": 255 },
         "terrorZoneFontColor": { "r": 125, "g": 75, "b": 175, "a": 255 }
-=======
-        "selectableFontColor": "$FontColorCurrencyGold",
-        "selectableFrames": [ 0, 1 ],
-        "currentFontColor": "$FontColorBlue",
-        "defaultFontColor": "$FontColorLightGray",
-        "terrorZoneFontColor": "$FontColorPurple"
->>>>>>> eeb6f6be
     },
     "children": [
         {
@@ -117,15 +109,5 @@
                 "onClickMessage": "Waypoints:CloseWaypointPanel",
             },
         },
-<<<<<<< HEAD
-=======
-        {
-            "type": "ImageWidget", "name": "Overlay",
-            "fields": {
-                "rect": { "x": 150, "y": 201 },
-                "filename": "PANEL\\Waypoints\\Waypoints_Overlay"
-            },
-        },
->>>>>>> eeb6f6be
     ]
 }