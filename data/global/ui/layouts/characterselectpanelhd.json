--- conflicted
+++ resolved
@@ -272,13 +272,8 @@
                         {
                             "type": "TextBoxWidget", "name": "D2RReimaginedModInfo",
                             "fields": {
-<<<<<<< HEAD
-                                "rect": { "x": 270, "y": 2062, "width": 400 },
-                                "text":"D2R Reimagined v2.1.0",
-=======
                                 "rect": { "x": 140, "y": 2062, "width": 400 },
                                 "text":"D2R Reimagined v2.1.2",
->>>>>>> 7ec0fa3e
                                 "style": {
                                     "fontColor": "$FontColorWhite",
                                     "pointSize": "$XMediumFontSize",
