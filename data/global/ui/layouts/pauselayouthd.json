{
    "type": "PausePanel",
    "name": "PauseLayout",
    "fields": {
        "priority": 9001,
        "fitToParent": true,
        "defaultWidget": "ReturnToGame",
        "onlineLogoWidgetPosition": {
            "y": 140
        }
    },
    "children": [
        {
            "type": "RectangleWidget",
            "name": "TransparentBG",
            "fields": {
                "fitToScreen": true,
                "color": [
                    0.0,
                    0.0,
                    0.0,
                    0.5
                ]
            },
            "children": [
                {
                    "type": "ClickCatcherWidget",
                    "name": "catcher",
                    "fields": {
                        "fitToParent": true
                    }
                }
            ]
        },
        {
            "type": "Widget",
            "name": "LogoWidget",
            "fields": {
                "anchor": {
                    "x": 0.5
                }
            },
            "children": [
                {
                    "type": "AnimatedImageWidget",
                    "name": "FullGlow",
                    "fields": {
                        "rect": {
                            "x": -303,
                            "y": 171
                        },
                        "filename": "LogoAnimation/FullGlow_PC",
                        "fps": 20
                    }
                },
                {
                    "type": "AnimatedImageWidget",
                    "name": "Logo",
                    "fields": {
                        "rect": {
                            "x": -292,
                            "y": 141
                        },
                        "filename": "LogoAnimation/LogoAnimation",
                        "fps": 20
                    }
                },
                {
                    "type": "ImageWidget",
                    "name": "ResurrectedText",
                    "fields": {
                        "rect": {
                            "x": -239,
                            "y": 471
                        },
                        "filename": "LogoAnimation/ResurrectedText"
                    }
                },
                {
                    "type": "AnimatedImageWidget",
                    "name": "BottomFlames",
                    "fields": {
                        "rect": {
                            "x": -129,
                            "y": 521
                        },
                        "filename": "LogoAnimation/Logo_BottomFlame",
                        "fps": 20
                    }
                },
                {
                    "type": "ImageWidget",
                    "name": "ReimaginedText",
                    "fields": {
                        "rect": {
                            "x": -239,
                            "y": 561
                        },
                        "filename": "LogoAnimation/ReimaginedText"
                    }
                },
                {
                    "type": "AnimatedImageWidget",
                    "name": "BottomFlames",
                    "fields": {
                        "rect": {
                            "x": -129,
                            "y": 611
                        },
                        "filename": "LogoAnimation/Logo_BottomFlame",
                        "fps": 20
                    }
                }
            ]
        },
        {
            "type": "TableWidget",
            "name": "PauseTable",
            "fields": {
<<<<<<< HEAD
                "anchor": {
                    "x": 0.5,
                    "y": 0.5
                },
                "rect": {
                    "x": -329,
                    "y": -340
                },
                "columns": [
                    {
                        "width": 658,
                        "alignment": {
                            "h": "center",
                            "v": "center"
                        }
                    }
                ],
=======
                "anchor": { "x": 0.5 },
                "rect": { "y": 628 },
                "text": "Reimagined Mod",
                "style": {
                    "fontColor": "$FontColorDarkRed",
                    "pointSize": "$ExtraLargeFontSize",
                    "dropShadow" :"$DefaultDropShadow",
                    "alignment": { "h": "center", "v": "center" }
                }
            }
        },
        {
            "type": "TableWidget", "name": "PauseTable",
            "fields": {
                "anchor": { "x": 0.5, "y": 0.5 },
                "rect": { "x": -329, "y": -340 },
                "columns": [ { "width": 658, "alignment": { "h": "center", "v": "center" } } ],
>>>>>>> aba57cf9
                "rowHeight": 140,
                "generateFocusLinks": true
            },
            "children": [
                {
                    "type": "TableRowWidget",
                    "name": "Row Options",
                    "children": [
                        {
                            "type": "ButtonWidget",
                            "name": "Settings",
                            "fields": {
                                "filename": "PauseMenu\\PauseButton",
                                "hoveredFrame": 3,
<<<<<<< HEAD
                                "textString": "@OptionsHD",
                                "onClickMessage": "PanelManager:OpenPanel:SettingsPanel",
                                "textColor": "$LightButtonTextColor",
=======
                                "textString": "Mod Information",
                                "pressLabelOffset": [ 0, 0 ],
                                "onClickMessage": "PanelManager:OpenPanel:modinfo_aa",
                                "textColor": "$FontColorOrange",
>>>>>>> aba57cf9
                                "text/style": "$StyleFEButtonText",
                                "acceptsReturnKey": true,
                                "focusOnMouseOver": true,
                                "sound": "select"
                            }
                        }
                    ]
                },
                {
                    "type": "TableRowWidget",
                    "name": "Mod Info",
                    "children": [
                        {
                            "type": "ButtonWidget",
                            "name": "Mod Info",
                            "fields": {
                                "filename": "PauseMenu\\PauseButton",
                                "hoveredFrame": 3,
                                "textString": "Mod Info",
                                "onClickMessage": "PanelManager:OpenPanel:modinfo_aa",
                                "textColor": "$LightButtonTextColor",
                                "text/style": "$StyleFEButtonText",
                                "acceptsReturnKey": true,
                                "focusOnMouseOver": true,
                                "sound": "select"
                            }
                        }
                    ]
                },
                {
                    "type": "TableRowWidget",
                    "name": "Row Return to Game",
                    "children": [
                        {
                            "type": "ButtonWidget",
                            "name": "ReturnToGame",
                            "fields": {
                                "filename": "PauseMenu\\PauseButton",
                                "hoveredFrame": 3,
                                "textString": "@ReturnToGame",
                                "onClickMessage": "PausePanelMessage:Close",
                                "textColor": "$LightButtonTextColor",
                                "text/style": "$StyleFEButtonText",
                                "acceptsReturnKey": true,
                                "focusOnMouseOver": true,
                                "sound": "select"
                            }
                        }
                    ]
                },
                {
                    "type": "TableRowWidget",
                    "name": "Spacer",
                    "children": [
                        {
<<<<<<< HEAD
                            "type": "ButtonWidget",
                            "name": "Spacer"
                        }                        
=======
                            "type": "Disabled", "name": "Spacer"
                        }
>>>>>>> aba57cf9
                    ]
                },
                {
                    "type": "TableRowWidget",
                    "name": "Row Save and Exit Game",
                    "children": [
                        {
                            "type": "ButtonWidget",
                            "name": "Exit",
                            "fields": {
                                "filename": "PauseMenu\\PauseButton",
                                "hoveredFrame": 3,
                                "textString": "@SaveAndExit",
                                "onClickMessage": "PausePanelMessage:ExitGame",
                                "textColor": "$LightButtonTextColor",
                                "text/style": "$StyleFEButtonText",
                                "acceptsReturnKey": true,
                                "focusOnMouseOver": true,
                                "sound": "cursor_select"
                            }
                        }
                    ]
                },
                {
                    "type": "TableRowWidget",
                    "name": "Runes Sockets Upgrading",
                    "children": [
                        {
                            "type": "Disabled",
                            "name": "Runes Sockets Upgrading",
                            "fields": {
                                "filename": "PauseMenu\\PauseButton",
                                "hoveredFrame": 3,
                                "textString": "Horadric Cube Recipes",
                                "onClickMessage": "PanelManager:OpenPanel:modcube_aa",
                                "textColor": "$LightButtonTextColor",
                                "text/style": "$StyleFEButtonText",
                                "acceptsReturnKey": true,
                                "focusOnMouseOver": true,
                                "sound": "select"
                            }
                        }
                    ]
                },
                {
                    "type": "TableRowWidget",
                    "name": "Balancing",
                    "children": [
                        {
                            "type": "Disabled",
                            "name": "Balancing",
                            "fields": {
                                "filename": "PauseMenu\\PauseButton",
                                "hoveredFrame": 3,
                                "textString": "Character Balancing",
                                "onClickMessage": "PanelManager:OpenPanel:characterbalancing_aa",
                                "textColor": "$LightButtonTextColor",
                                "text/style": "$StyleFEButtonText",
                                "acceptsReturnKey": true,
                                "focusOnMouseOver": true,
                                "sound": "select"
                            }
                        }
                    ]
                }
            ]
        },
        {
            "type": "ImageWidget",
            "name": "AgeDescriptorImage",
            "fields": {
                "rect": {
                    "x": 40,
                    "y": 80
                },
                "filename": "PauseMenu\\descriptor-18"
            }
        },
        {
            "type": "ImageWidget",
            "name": "ViolenceDescriptorImage",
            "fields": {
                "rect": {
                    "x": 280,
                    "y": 80
                },
                "filename": "PauseMenu\\descriptor-violence"
            }
        }
    ]
}<|MERGE_RESOLUTION|>--- conflicted
+++ resolved
@@ -117,7 +117,6 @@
             "type": "TableWidget",
             "name": "PauseTable",
             "fields": {
-<<<<<<< HEAD
                 "anchor": {
                     "x": 0.5,
                     "y": 0.5
@@ -135,31 +134,33 @@
                         }
                     }
                 ],
-=======
-                "anchor": { "x": 0.5 },
-                "rect": { "y": 628 },
-                "text": "Reimagined Mod",
-                "style": {
-                    "fontColor": "$FontColorDarkRed",
-                    "pointSize": "$ExtraLargeFontSize",
-                    "dropShadow" :"$DefaultDropShadow",
-                    "alignment": { "h": "center", "v": "center" }
-                }
-            }
-        },
-        {
-            "type": "TableWidget", "name": "PauseTable",
-            "fields": {
-                "anchor": { "x": 0.5, "y": 0.5 },
-                "rect": { "x": -329, "y": -340 },
-                "columns": [ { "width": 658, "alignment": { "h": "center", "v": "center" } } ],
->>>>>>> aba57cf9
                 "rowHeight": 140,
                 "generateFocusLinks": true
             },
             "children": [
                 {
                     "type": "TableRowWidget",
+                    "name": "Mod Info",
+                    "children": [
+                        {
+                            "type": "ButtonWidget",
+                            "name": "Mod Info",
+                            "fields": {
+                                "filename": "PauseMenu\\PauseButton",
+                                "hoveredFrame": 3,
+                                "textString": "Mod Info",
+                                "onClickMessage": "PanelManager:OpenPanel:modinfo_aa",
+                                "textColor": "$LightButtonTextColor",
+                                "text/style": "$StyleFEButtonText",
+                                "acceptsReturnKey": true,
+                                "focusOnMouseOver": true,
+                                "sound": "select"
+                            }
+                        }
+                    ]
+                },
+                {
+                    "type": "TableRowWidget",
                     "name": "Row Options",
                     "children": [
                         {
@@ -168,37 +169,9 @@
                             "fields": {
                                 "filename": "PauseMenu\\PauseButton",
                                 "hoveredFrame": 3,
-<<<<<<< HEAD
                                 "textString": "@OptionsHD",
                                 "onClickMessage": "PanelManager:OpenPanel:SettingsPanel",
                                 "textColor": "$LightButtonTextColor",
-=======
-                                "textString": "Mod Information",
-                                "pressLabelOffset": [ 0, 0 ],
-                                "onClickMessage": "PanelManager:OpenPanel:modinfo_aa",
-                                "textColor": "$FontColorOrange",
->>>>>>> aba57cf9
-                                "text/style": "$StyleFEButtonText",
-                                "acceptsReturnKey": true,
-                                "focusOnMouseOver": true,
-                                "sound": "select"
-                            }
-                        }
-                    ]
-                },
-                {
-                    "type": "TableRowWidget",
-                    "name": "Mod Info",
-                    "children": [
-                        {
-                            "type": "ButtonWidget",
-                            "name": "Mod Info",
-                            "fields": {
-                                "filename": "PauseMenu\\PauseButton",
-                                "hoveredFrame": 3,
-                                "textString": "Mod Info",
-                                "onClickMessage": "PanelManager:OpenPanel:modinfo_aa",
-                                "textColor": "$LightButtonTextColor",
                                 "text/style": "$StyleFEButtonText",
                                 "acceptsReturnKey": true,
                                 "focusOnMouseOver": true,
@@ -233,14 +206,9 @@
                     "name": "Spacer",
                     "children": [
                         {
-<<<<<<< HEAD
-                            "type": "ButtonWidget",
+                            "type": "Disabled",
                             "name": "Spacer"
-                        }                        
-=======
-                            "type": "Disabled", "name": "Spacer"
-                        }
->>>>>>> aba57cf9
+                        }
                     ]
                 },
                 {
