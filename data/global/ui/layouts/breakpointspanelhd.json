{
    "type": "GameplayOptionsPanel", "name": "BreakpointsPanel",
    "fields": {
        "rect": { "x": 2272, "y": -651 },
        "anchor": "$LeftPanelAnchor",
        "defaultWidget": "ScrollController"
    },
    "children": [
        {
            "type": "ImageWidget", "name": "Background",
            "fields": {
                "rect": { "x": 0, "y": 0 },
                "filename": "\\PANEL\\Options\\breakpointsbg",
                "frame": 0
            }
        },
        {
            "type": "ClickCatcherWidget", "name": "catcher",
            "fields": {
                "rect": {"width": 1200, "height": 1500 }
            }
        },
        {
            "type": "ImageWidget", "name": "ScrollBarBackground",
            "fields": {
                "rect": {"x": 1108, "y": 150 },
                "filename": "PANEL\\AdvancedCharacterSheet\\AdvancedCharacterSheet_ScrollBar"
            },
            "children": [
                {
                    "type": "ScrollControllerWidget", "name": "ScrollController",
                    "fields": {
                        "rect": { "x": 0, "y": 10, "width": 36, "height": 1233 },
                        "upArrowFilepath": "",
                        "downArrowFilepath": "",
                        "barFilepath": "PANEL\\AdvancedCharacterSheet\\AdvancedCharacterSheet_ScrollIndicator",
                        "viewName": "ScrollView"
                    }
                }
            ]
        },
        {
            "type": "TextBoxWidget", "name": "Title",
            "fields": {
                "text": "Breakpoints",
<<<<<<< HEAD
                "rect": { "x": 260, "y": 61, "width": 665, "height": 85 },
=======
                "rect": { "x": 260, "y": 60, "width": 665, "height": 85 },
>>>>>>> eeb6f6be
                "style": "$StyleTitleBlock"
            }
        },
        {
            "type": "ScrollViewWidget", "name": "ScrollView",
            "fields": {
<<<<<<< HEAD
                "rect": { "x": 50, "y": 220, "width": 1050, "height": 1200 },
=======
                "rect": { "x": 70, "y": 150, "width": 1100, "height": 1280 },
>>>>>>> eeb6f6be
                "scrollControllerName": "ScrollController"
            },
            "children": [
                {
                    "type": "TableWidget", "name": "OptionsTable",
                    "fields": {
                        "columns": [ "$OptionsTableColumn1" ],
                        "rowHeight": 70
                    },
                    "children": [
                        {
                            "type": "TableRowWidget", "name": "Breakpoint Row",
                            "children": [
                                {
                                    "type": "TextBoxWidget", "name": "mf",
                                    "fields": {
                                        "text": "Magic Find(MF):",
                                        "style": {
                                            "fontColor": "$FontColorGold",
                                            "pointSize": "$MediumFontSize"
                                        }
                                    }
                                }
                            ]
                        },
                        {
                            "type": "TableRowWidget", "name": "Breakpoint Row",
                            "children": [
                               {
                                    "type": "TextBoxWidget", "name": "mf1",
                                    "fields": {
                                        "text": "MF is the +% Increased Chance Items Roll Magic or Better",
                                        "rect": { "x": 40 },
                                        "style": {
                                            "fontColor": "$FontColorWhite",
                                            "pointSize": "$SmallFontSize"
                                        }
                                    }
                                }
                            ]
                        },
                        {
                            "type": "TableRowWidget", "name": "Breakpoint Row",
                            "children": [
                               {
                                    "type": "TextBoxWidget", "name": "mf2",
                                    "fields": {
                                        "text": "DOES NOT affect chance of base tier/runes/orbs/misc items",
                                        "rect": { "x": 40 },
                                        "style": {
                                            "fontColor": "$FontColorWhite",
                                            "pointSize": "$SmallFontSize"
                                        }
                                    }
                                }
                            ]
                        },
                        {
                            "type": "TableRowWidget", "name": "Breakpoint Row",
                            "children": [
                               {
                                    "type": "TextBoxWidget", "name": "mf3",
                                    "fields": {
                                        "text": "After the 400-600 mark, MF has strong diminishing returns",
                                        "rect": { "x": 40 },
                                        "style": {
                                            "fontColor": "$FontColorWhite",
                                            "pointSize": "$SmallFontSize"
                                        }
                                    }
                                }
                            ]
                        },
                        {
                            "type": "TableRowWidget", "name": "Breakpoint Row",
                            "children": [
                               {
                                    "type": "TextBoxWidget", "name": "mf100",
                                    "fields": {
                                        "text": "100% MF: Magic 100%, Rare 85%, Set 83%, Uniques 71%",
                                        "rect": { "x": 40 },
                                        "style": {
                                            "fontColor": "$FontColorWhite",
                                            "pointSize": "$SmallFontSize"
                                        }
                                    }
                                }
                            ]
                        },
                        {
                            "type": "TableRowWidget", "name": "Breakpoint Row",
                            "children": [
                               {
                                    "type": "TextBoxWidget", "name": "mf200",
                                    "fields": {
                                        "text": "200% MF: Magic 200%, Rare 150%, Set 142%, Uniques 111%",
                                        "rect": { "x": 40 },
                                        "style": {
                                            "fontColor": "$FontColorWhite",
                                            "pointSize": "$SmallFontSize"
                                        }
                                    }
                                }
                            ]
                        },
                        {
                            "type": "TableRowWidget", "name": "Breakpoint Row",
                            "children": [
                               {
                                    "type": "TextBoxWidget", "name": "mf300",
                                    "fields": {
                                        "text": "300% MF: Magic 300%, Rare 200%, Set 187%, Uniques 136%",
                                        "rect": { "x": 40 },
                                        "style": {
                                            "fontColor": "$FontColorWhite",
                                            "pointSize": "$SmallFontSize"
                                        }
                                    }
                                }
                            ]
                        },
                        {
                            "type": "TableRowWidget", "name": "Breakpoint Row",
                            "children": [
                               {
                                    "type": "TextBoxWidget", "name": "mf400",
                                    "fields": {
                                        "text": "400% MF: Magic 400%, Rare 240%, Set 222%, Uniques 153%",
                                        "rect": { "x": 40 },
                                        "style": {
                                            "fontColor": "$FontColorWhite",
                                            "pointSize": "$SmallFontSize"
                                        }
                                    }
                                }
                            ]
                        },
                        {
                            "type": "TableRowWidget", "name": "Breakpoint Row",
                            "children": [
                               {
                                    "type": "TextBoxWidget", "name": "mf500",
                                    "fields": {
                                        "text": "500% MF: Magic 500%, Rare 272%, Set 250%, Uniques 166%",
                                        "rect": { "x": 40 },
                                        "style": {
                                            "fontColor": "$FontColorWhite",
                                            "pointSize": "$SmallFontSize"
                                        }
                                    }
                                }
                            ]
                        },
                        {
                            "type": "TableRowWidget", "name": "Breakpoint Row",
                            "children": [
                               {
                                    "type": "TextBoxWidget", "name": "mf500",
                                    "fields": {
                                        "text": "600% MF: Magic 600%, Rare 300%, Set 272%, Uniques 176%",
                                        "rect": { "x": 40 },
                                        "style": {
                                            "fontColor": "$FontColorWhite",
                                            "pointSize": "$SmallFontSize"
                                        }
                                    }
                                }
                            ]
                        },
                        {
                            "type": "TableRowWidget", "name": "Breakpoint Row",
                            "children": [
                                {
                                    "type": "TextBoxWidget", "name": "Sorceress",
                                    "fields": {
                                        "text": "Sorceress:",
                                        "style": {
                                            "fontColor": "$FontColorGold",
                                            "pointSize": "$MediumFontSize"
                                        }
                                    }
                                }
                            ]
                        },
                        {
                            "type": "TableRowWidget", "name": "Breakpoint Row",
                            "children": [
                               {
                                    "type": "TextBoxWidget", "name": "SorceressFCR",
                                    "fields": {
                                        "text": "FCR %: 9/20/37/63/105/200",
                                        "rect": { "x": 40 },
                                        "style": {
                                            "fontColor": "$FontColorWhite",
                                            "pointSize": "$SmallFontSize"
                                        }
                                    }
                                }
                            ]
                        },
                        {
                            "type": "TableRowWidget", "name": "Breakpoint Row",
                            "children": [
                                {
                                    "type": "TextBoxWidget", "name": "SorceressFCRlight",
                                    "fields": {
                                        "text": "FCR Light %: 7/15/23/35/52/78/117/194",
                                        "rect": { "x": 40 },
                                        "style": {
                                            "fontColor": "$FontColorWhite",
                                            "pointSize": "$SmallFontSize"
                                        }
                                    }
                                }
                            ]
                        },
                        {
                            "type": "TableRowWidget", "name": "Breakpoint Row",
                            "children": [
                                {
                                    "type": "TextBoxWidget", "name": "SorceressFHR",
                                    "fields": {
                                        "text": "FHR %: 5/9/14/20/30/42/60/86/142/280/1480",
                                        "rect": { "x": 40 },
                                        "style": {
                                            "fontColor": "$FontColorWhite",
                                            "pointSize": "$SmallFontSize"
                                        }
                                    }
                                }
                            ]
                        },
                        {
                            "type": "TableRowWidget", "name": "Breakpoint Row",
                            "children": [
                                {
                                    "type": "TextBoxWidget", "name": "SorceressFBR",
                                    "fields": {
                                        "text": "FBR %: 7/15/27/48/86/200/4680",
                                        "rect": { "x": 40 },
                                        "style": {
                                            "fontColor": "$FontColorWhite",
                                            "pointSize": "$SmallFontSize"
                                        }
                                    }
                                }
                            ]
                        },
                        {
                            "type": "TableRowWidget", "name": "Breakpoint Row",
                            "children": [
                                {
                                    "type": "TextBoxWidget", "name": "Paladin",
                                    "fields": {
                                        "text": "Paladin:",
                                        "style": {
                                            "fontColor": "$FontColorGold",
                                            "pointSize": "$MediumFontSize"
                                        }
                                    }
                                }
                            ]
                        },
                        {
                            "type": "TableRowWidget", "name": "Breakpoint Row",
                            "children": [
                                {
                                    "type": "TextBoxWidget", "name": "PaladinFCR",
                                    "fields": {
                                        "text": "FCR %: 9/18/30/48/75/125",
                                        "rect": { "x": 40 },
                                        "style": {
                                            "fontColor": "$FontColorWhite",
                                            "pointSize": "$SmallFontSize"
                                        }
                                    }
                                }
                            ]
                        },
                        {
                            "type": "TableRowWidget", "name": "Breakpoint Row",
                            "children": [
                                {
                                    "type": "TextBoxWidget", "name": "PaladinFHR",
                                    "fields": {
                                        "text": "FHR %: 7/15/27/48/86/200/4680",
                                        "rect": { "x": 40 },
                                        "style": {
                                            "fontColor": "$FontColorWhite",
                                            "pointSize": "$SmallFontSize"
                                        }
                                    }
                                }
                            ]
                        },
                        {
                            "type": "TableRowWidget", "name": "Breakpoint Row",
                            "children": [
                                {
                                    "type": "TextBoxWidget", "name": "PaladinFBR",
                                    "fields": {
                                        "text": "FBR %: 13/32/86/600",
                                        "rect": { "x": 40 },
                                        "style": {
                                            "fontColor": "$FontColorWhite",
                                            "pointSize": "$SmallFontSize"
                                        }
                                    }
                                }
                            ]
                        },
                        {
                            "type": "TableRowWidget", "name": "Breakpoint Row",
                            "children": [
                                {
                                    "type": "TextBoxWidget", "name": "PaladinFBRhs",
                                    "fields": {
                                        "text": "FBR Holy Shield %: 86",
                                        "rect": { "x": 40 },
                                        "style": {
                                            "fontColor": "$FontColorWhite",
                                            "pointSize": "$SmallFontSize"
                                        }
                                    }
                                }
                            ]
                        },
                        {
                            "type": "TableRowWidget", "name": "Breakpoint Row",
                            "children": [
                                {
                                    "type": "TextBoxWidget", "name": "Amazon",
                                    "fields": {
                                        "text": "Amazon:",
                                        "style": {
                                            "fontColor": "$FontColorGold",
                                            "pointSize": "$MediumFontSize"
                                        }
                                    }
                                }
                            ]
                        },
                        {
                            "type": "TableRowWidget", "name": "Breakpoint Row",
                            "children": [
                                {
                                    "type": "TextBoxWidget", "name": "AmazonFCR",
                                    "fields": {
                                        "text": "FCR %: 7/14/22/32/48/68/99/152",
                                        "rect": { "x": 40 },
                                        "style": {
                                            "fontColor": "$FontColorWhite",
                                            "pointSize": "$SmallFontSize"
                                        }
                                    }
                                }
                            ]
                        },
                        {
                            "type": "TableRowWidget", "name": "Breakpoint Row",
                            "children": [
                                {
                                    "type": "TextBoxWidget", "name": "AmazonFHR",
                                    "fields": {
                                        "text": "FHR %: 6/13/20/32/52/86/174/600",
                                        "rect": { "x": 40 },
                                        "style": {
                                            "fontColor": "$FontColorWhite",
                                            "pointSize": "$SmallFontSize"
                                        }
                                    }
                                }
                            ]
                        },
                        {
                            "type": "TableRowWidget", "name": "Breakpoint Row",
                            "children": [
                                {
                                    "type": "TextBoxWidget", "name": "AmazonFBR",
                                    "fields": {
                                        "text": "FBR %: 13/32/86/600",
                                        "rect": { "x": 40 },
                                        "style": {
                                            "fontColor": "$FontColorWhite",
                                            "pointSize": "$SmallFontSize"
                                        }
                                    }
                                }
                            ]
                        },
                        {
                            "type": "TableRowWidget", "name": "Breakpoint Row",
                            "children": [
                                {
                                    "type": "TextBoxWidget", "name": "AmazonFBRone",
                                    "fields": {
                                        "text": "FBR Hit by 1-Hand %: 4/6/11/15/23/29/40/56/80/120/200/480",
                                        "rect": { "x": 40 },
                                        "style": {
                                            "fontColor": "$FontColorWhite",
                                            "pointSize": "$SmallFontSize"
                                        }
                                    }
                                }
                            ]
                        },
                        {
                            "type": "TableRowWidget", "name": "Breakpoint Row",
                            "children": [
                                {
                                    "type": "TextBoxWidget", "name": "Assassin",
                                    "fields": {
                                        "text": "Assassin:",
                                        "style": {
                                            "fontColor": "$FontColorGold",
                                            "pointSize": "$MediumFontSize"
                                        }
                                    }
                                }
                            ]
                        },
                        {
                            "type": "TableRowWidget", "name": "Breakpoint Row",
                            "children": [
                                {
                                    "type": "TextBoxWidget", "name": "AssassinFCR",
                                    "fields": {
                                        "text": "FCR %: 8/16/27/42/65/102/174",
                                        "rect": { "x": 40 },
                                        "style": {
                                            "fontColor": "$FontColorWhite",
                                            "pointSize": "$SmallFontSize"
                                        }
                                    }
                                }
                            ]
                        },
                        {
                            "type": "TableRowWidget", "name": "Breakpoint Row",
                            "children": [
                                {
                                    "type": "TextBoxWidget", "name": "AssassinFHR",
                                    "fields": {
                                        "text": "FHR %: 7/15/27/48/86/200/4680",
                                        "rect": { "x": 40 },
                                        "style": {
                                            "fontColor": "$FontColorWhite",
                                            "pointSize": "$SmallFontSize"
                                        }
                                    }
                                }
                            ]
                        },
                        {
                            "type": "TableRowWidget", "name": "Breakpoint Row",
                            "children": [
                                {
                                    "type": "TextBoxWidget", "name": "AssassinFBR",
                                    "fields": {
                                        "text": "FBR %: 13/32/86/600",
                                        "rect": { "x": 40 },
                                        "style": {
                                            "fontColor": "$FontColorWhite",
                                            "pointSize": "$SmallFontSize"
                                        }
                                    }
                                }
                            ]
                        },
                        {
                            "type": "TableRowWidget", "name": "Breakpoint Row",
                            "children": [
                                {
                                    "type": "TextBoxWidget", "name": "Barbarian",
                                    "fields": {
                                        "text": "Barbarian:",
                                        "style": {
                                            "fontColor": "$FontColorGold",
                                            "pointSize": "$MediumFontSize"
                                        }
                                    }
                                }
                            ]
                        },
                        {
                            "type": "TableRowWidget", "name": "Breakpoint Row",
                            "children": [
                                {
                                    "type": "TextBoxWidget", "name": "BarbarianFCR",
                                    "fields": {
                                        "text": "FCR %: 9/20/37/63/105/200",
                                        "rect": { "x": 40 },
                                        "style": {
                                            "fontColor": "$FontColorWhite",
                                            "pointSize": "$SmallFontSize"
                                        }
                                    }
                                }
                            ]
                        },
                        {
                            "type": "TableRowWidget", "name": "Breakpoint Row",
                            "children": [
                                {
                                    "type": "TextBoxWidget", "name": "BarbarianFHR",
                                    "fields": {
                                        "text": "FHR %: 7/15/27/48/86/200/4680",
                                        "rect": { "x": 40 },
                                        "style": {
                                            "fontColor": "$FontColorWhite",
                                            "pointSize": "$SmallFontSize"
                                        }
                                    }
                                }
                            ]
                        },
                        {
                            "type": "TableRowWidget", "name": "Breakpoint Row",
                            "children": [
                                {
                                    "type": "TextBoxWidget", "name": "BarbarianFBR",
                                    "fields": {
                                        "text": "FBR %: 9/20/42/86/280",
                                        "rect": { "x": 40 },
                                        "style": {
                                            "fontColor": "$FontColorWhite",
                                            "pointSize": "$SmallFontSize"
                                        }
                                    }
                                }
                            ]
                        },
                        {
                            "type": "TableRowWidget", "name": "Breakpoint Row",
                            "children": [
                                {
                                    "type": "TextBoxWidget", "name": "Necromancer",
                                    "fields": {
                                        "text": "Necromancer:",
                                        "style": {
                                            "fontColor": "$FontColorGold",
                                            "pointSize": "$MediumFontSize"
                                        }
                                    }
                                }
                            ]
                        },
                        {
                            "type": "TableRowWidget", "name": "Breakpoint Row",
                            "children": [
                                {
                                    "type": "TextBoxWidget", "name": "NecromancerFCR",
                                    "fields": {
                                        "text": "FCR %: 9/18/30/48/75/125",
                                        "rect": { "x": 40 },
                                        "style": {
                                            "fontColor": "$FontColorWhite",
                                            "pointSize": "$SmallFontSize"
                                        }
                                    }
                                }
                            ]
                        },
                        {
                            "type": "TableRowWidget", "name": "Breakpoint Row",
                            "children": [
                                {
                                    "type": "TextBoxWidget", "name": "NecromancerFCRvamp",
                                    "fields": {
                                        "text": "FCR Vampire %: 6/11/18/24/35/48/65/86/120/180",
                                        "rect": { "x": 40 },
                                        "style": {
                                            "fontColor": "$FontColorWhite",
                                            "pointSize": "$SmallFontSize"
                                        }
                                    }
                                }
                            ]
                        },
                        {
                            "type": "TableRowWidget", "name": "Breakpoint Row",
                            "children": [
                                {
                                    "type": "TextBoxWidget", "name": "NecromancerFHR",
                                    "fields": {
                                        "text": "FHR %: 5/10/16/26/39/56/86/152/377",
                                        "rect": { "x": 40 },
                                        "style": {
                                            "fontColor": "$FontColorWhite",
                                            "pointSize": "$SmallFontSize"
                                        }
                                    }
                                }
                            ]
                        },
                        {
                            "type": "TableRowWidget", "name": "Breakpoint Row",
                            "children": [
                                {
                                    "type": "TextBoxWidget", "name": "NecromancerFBR",
                                    "fields": {
                                        "text": "FBR %: 6/13/20/32/52/86/174/600",
                                        "rect": { "x": 40 },
                                        "style": {
                                            "fontColor": "$FontColorWhite",
                                            "pointSize": "$SmallFontSize"
                                        }
                                    }
                                }
                            ]
                        },
                        {
                            "type": "TableRowWidget", "name": "Breakpoint Row",
                            "children": [
                                {
                                    "type": "TextBoxWidget", "name": "Druid",
                                    "fields": {
                                        "text": "Druid:",
                                        "style": {
                                            "fontColor": "$FontColorGold",
                                            "pointSize": "$MediumFontSize"
                                        }
                                    }
                                }
                            ]
                        },
                        {
                            "type": "TableRowWidget", "name": "Breakpoint Row",
                            "children": [
                                {
                                    "type": "TextBoxWidget", "name": "DruidFCR",
                                    "fields": {
                                        "text": "FCR %: 4/10/19/30/46/68/99/163",
                                        "rect": { "x": 40 },
                                        "style": {
                                            "fontColor": "$FontColorWhite",
                                            "pointSize": "$SmallFontSize"
                                        }
                                    }
                                }
                            ]
                        },
                        {
                            "type": "TableRowWidget", "name": "Breakpoint Row",
                            "children": [
                                {
                                    "type": "TextBoxWidget", "name": "DruidFCRbear",
                                    "fields": {
                                        "text": "FCR Bear %: 7/15/26/40/63/99/163",
                                        "rect": { "x": 40 },
                                        "style": {
                                            "fontColor": "$FontColorWhite",
                                            "pointSize": "$SmallFontSize"
                                        }
                                    }
                                }
                            ]
                        },
                        {
                            "type": "TableRowWidget", "name": "Breakpoint Row",
                            "children": [
                                {
                                    "type": "TextBoxWidget", "name": "DruidFCRwolf",
                                    "fields": {
                                        "text": "FCR Wolf %: 6/14/26/40/60/95/157",
                                        "rect": { "x": 40 },
                                        "style": {
                                            "fontColor": "$FontColorWhite",
                                            "pointSize": "$SmallFontSize"
                                        }
                                    }
                                }
                            ]
                        },
                        {
                            "type": "TableRowWidget", "name": "Breakpoint Row",
                            "children": [
                                {
                                    "type": "TextBoxWidget", "name": "DruidFHR",
                                    "fields": {
                                        "text": "FHR %: 5/10/16/26/39/56/86/152/377",
                                        "rect": { "x": 40 },
                                        "style": {
                                            "fontColor": "$FontColorWhite",
                                            "pointSize": "$SmallFontSize"
                                        }
                                    }
                                }
                            ]
                        },
                        {
                            "type": "TableRowWidget", "name": "Breakpoint Row",
                            "children": [
                                {
                                    "type": "TextBoxWidget", "name": "DruidFHRone",
                                    "fields": {
                                        "text": "FHR Hit by 1-hand %: 3/7/13/19/29/42/63/99/174/456",
                                        "rect": { "x": 40 },
                                        "style": {
                                            "fontColor": "$FontColorWhite",
                                            "pointSize": "$SmallFontSize"
                                        }
                                    }
                                }
                            ]
                        },
                        {
                            "type": "TableRowWidget", "name": "Breakpoint Row",
                            "children": [
                                {
                                    "type": "TextBoxWidget", "name": "DruidFHRbear",
                                    "fields": {
                                        "text": "FHR Bear %: 5/10/16/24/37/54/86/152/360",
                                        "rect": { "x": 40 },
                                        "style": {
                                            "fontColor": "$FontColorWhite",
                                            "pointSize": "$SmallFontSize"
                                        }
                                    }
                                }
                            ]
                        },
                        {
                            "type": "TableRowWidget", "name": "Breakpoint Row",
                            "children": [
                                {
                                    "type": "TextBoxWidget", "name": "DruidFHRwolf",
                                    "fields": {
                                        "text": "FHR Wolf %: 9/20/42/86/280",
                                        "rect": { "x": 40 },
                                        "style": {
                                            "fontColor": "$FontColorWhite",
                                            "pointSize": "$SmallFontSize"
                                        }
                                    }
                                }
                            ]
                        },
                        {
                            "type": "TableRowWidget", "name": "Breakpoint Row",
                            "children": [
                                {
                                    "type": "TextBoxWidget", "name": "DruidFBR",
                                    "fields": {
                                        "text": "FBR %: 6/13/20/32/52/86/174/600",
                                        "rect": { "x": 40 },
                                        "style": {
                                            "fontColor": "$FontColorWhite",
                                            "pointSize": "$SmallFontSize"
                                        }
                                    }
                                }
                            ]
                        },
                        {
                            "type": "TableRowWidget", "name": "Breakpoint Row",
                            "children": [
                                {
                                    "type": "TextBoxWidget", "name": "DruidFBRbear",
                                    "fields": {
                                        "text": "FBR Bear %: 5/10/16/27/40/65/109/223",
                                        "rect": { "x": 40 },
                                        "style": {
                                            "fontColor": "$FontColorWhite",
                                            "pointSize": "$SmallFontSize"
                                        }
                                    }
                                }
                            ]
                        },
                        {
                            "type": "TableRowWidget", "name": "Breakpoint Row",
                            "children": [
                                {
                                    "type": "TextBoxWidget", "name": "DruidFBRwolf",
                                    "fields": {
                                        "text": "FBR Wolf %: 7/15/27/48/86/200",
                                        "rect": { "x": 40 },
                                        "style": {
                                            "fontColor": "$FontColorWhite",
                                            "pointSize": "$SmallFontSize"
                                        }
                                    }
                                }
                            ]
                        }
                    ]
                }
            ]
        },            
        {
            "type": "ButtonWidget", "name": "CloseButton",
            "fields": {
<<<<<<< HEAD
                "rect": { "x": 1086, "y": 10 },
=======
                "rect": { "x": 1120, "y": 10 },
>>>>>>> eeb6f6be
                "filename": "PANEL\\closebtn_4x",
                "hoveredFrame": 3,
                "onClickMessage": "PanelManager:ClosePanel:BreakpointsPanel",
                "tooltipString": "@strClose",
                "sound": "cursor_close_window_hd",
                "acceptsEscKeyEverywhere": true
            }
        }
    ]
}<|MERGE_RESOLUTION|>--- conflicted
+++ resolved
@@ -43,22 +43,14 @@
             "type": "TextBoxWidget", "name": "Title",
             "fields": {
                 "text": "Breakpoints",
-<<<<<<< HEAD
                 "rect": { "x": 260, "y": 61, "width": 665, "height": 85 },
-=======
-                "rect": { "x": 260, "y": 60, "width": 665, "height": 85 },
->>>>>>> eeb6f6be
                 "style": "$StyleTitleBlock"
             }
         },
         {
             "type": "ScrollViewWidget", "name": "ScrollView",
             "fields": {
-<<<<<<< HEAD
                 "rect": { "x": 50, "y": 220, "width": 1050, "height": 1200 },
-=======
-                "rect": { "x": 70, "y": 150, "width": 1100, "height": 1280 },
->>>>>>> eeb6f6be
                 "scrollControllerName": "ScrollController"
             },
             "children": [
@@ -852,11 +844,7 @@
         {
             "type": "ButtonWidget", "name": "CloseButton",
             "fields": {
-<<<<<<< HEAD
                 "rect": { "x": 1086, "y": 10 },
-=======
-                "rect": { "x": 1120, "y": 10 },
->>>>>>> eeb6f6be
                 "filename": "PANEL\\closebtn_4x",
                 "hoveredFrame": 3,
                 "onClickMessage": "PanelManager:ClosePanel:BreakpointsPanel",
