--- conflicted
+++ resolved
@@ -54,11 +54,7 @@
         {
             "type": "ButtonWidget", "name": "close",
             "fields": {
-<<<<<<< HEAD
                 "rect": { "x": 1666, "y": -200 },
-=======
-                "rect": { "x": 1667, "y": -203 },
->>>>>>> eeb6f6be
                 "filename": "PANEL\\closebtn_4x",
                 "hoveredFrame": 3,
                 "tooltipString": "@strClose",
