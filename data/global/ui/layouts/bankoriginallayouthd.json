--- conflicted
+++ resolved
@@ -54,11 +54,7 @@
         {
             "type": "ButtonWidget", "name": "close",
             "fields": {
-<<<<<<< HEAD
                 "rect": { "x": 1666, "y": -200 },
-=======
-                "rect": { "x": 1669, "y": -200 },
->>>>>>> aba57cf9
                 "filename": "PANEL\\closebtn_4x",
                 "hoveredFrame": 3,
                 "tooltipString": "@strClose",
@@ -104,14 +100,8 @@
                 "textStyle": { "pointSize": "$SmallPanelFontSize" },
                 "activeTextColor": "$TabsActiveTextColor",
                 "inactiveTextColor": "$TabsInactiveTextColor",
-<<<<<<< HEAD
                 "tabSize": { "x": 249, "y": 75 },
                 "tabPadding": { "x": 12, "y": 0 },
-                "onSwitchTabMessage": "BankPanelMessage:SelectTab",
-=======
-                "tabSize": { "x": 198, "y": 75 },
-                "tabPadding": { "x": 0, "y": 0 },
->>>>>>> aba57cf9
                 "onSwitchTabMessage": "BankPanelMessage:SelectTab"
             }
         }
