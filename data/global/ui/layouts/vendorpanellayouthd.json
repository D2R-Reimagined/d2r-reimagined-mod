--- conflicted
+++ resolved
@@ -58,13 +58,8 @@
                 "textStyle": { "pointSize": "$SmallPanelFontSize" },
                 "activeTextColor": "$TabsActiveTextColor",
                 "inactiveTextColor": "$TabsInactiveTextColor",
-<<<<<<< HEAD
                 "tabSize": { "x": 248, "y": 75 },
                 "tabPadding": { "x": 2, "y": 0 }
-=======
-                "tabSize": { "x": 249, "y": 75 },
-                "tabPadding": { "x": 0, "y": 0 },
->>>>>>> eeb6f6be
             }
         },
         {
