--- conflicted
+++ resolved
@@ -24,11 +24,7 @@
                 "tabSize": { "x": 174, "y": 70 },
                 "tabPadding": { "x": 0, "y": 0 },
                 "tabLeftIndicatorPosition": { "x": -46, "y": -1 },
-<<<<<<< HEAD
                 "tabRightIndicatorPosition": { "x": 912, "y": -1 }
-=======
-                "tabRightIndicatorPosition": { "x": 906, "y": -1 }
->>>>>>> eeb6f6be
             }
         },
         // waypoint button templates
