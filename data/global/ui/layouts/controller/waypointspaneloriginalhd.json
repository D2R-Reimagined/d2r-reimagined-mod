--- conflicted
+++ resolved
@@ -57,11 +57,7 @@
                 "onSwitchTabMessage": "Waypoints:SelectTab",
                 "focusOnMouseOver": true,
                 "tabLeftIndicatorPosition": { "x": -46, "y": -1 },
-<<<<<<< HEAD
                 "tabRightIndicatorPosition": { "x": 912, "y": -1 }
-=======
-                "tabRightIndicatorPosition": { "x": 906, "y": -1 }
->>>>>>> eeb6f6be
             }
         },
         // waypoint button templates
