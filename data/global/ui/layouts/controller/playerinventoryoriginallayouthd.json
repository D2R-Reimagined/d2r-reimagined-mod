--- conflicted
+++ resolved
@@ -201,12 +201,8 @@
                 "controllerColumnDefaultItems": [ "healthPotion", "manaPotion", "rejuvinationPotion", "townPortalScroll" ],
                 
             },
-<<<<<<< HEAD
             /*
             "children": [
-=======
-             "children": [
->>>>>>> eeb6f6be
                 {
                     "type": "TextBoxWidget", "name": "HotkeyLabelTemplate",
                     "fields": {
