{
    "basedOn": "CharacterStatsPanelHD.json",
    "type": "CharacterStatsPanel", "name": "CharacterStatsPanel",
    "fields": {
        "rect": "$ConsoleLeftPanelRect",
        "defaultWidget": [ "StrengthPointButton" ],
    },
    "children": [
        {
            "type": "ClickCatcherWidget",
            "fields": {
                "rect": "$PanelClickCatcherRect"
            }
        },
        {
            "type": "ImageWidget", "name": "Background",
            "fields": {
                "rect": { "x": 0, "y": 0 },
                "filename": "controller/panel/charactersheet/v2/character_background",
            }
        },
        {
            "type": "ImageWidget", "name": "LeftHinge",
            "fields": {
                "rect": "$LeftHingeRect",
                "filename": "$LeftHingeSprite"
            },
        },
        {
            "type": "TextBoxWidget", "name": "StatsPanelTitle",
            "fields": {
                "rect": "$InGamePanelTitleRect",
                "text": "@minipanelchar",
                "style": "$StyleTitleBlock",
            }
        },
        // Character Info
        {
            "type": "TextBoxWidget", "name": "CharacterName",
            "fields": {
                "rect": { "x": 126, "y": 163, "width": 912, "height": 50 },
                "style": {
                    "fontColor": "$FontColorWhite",
                    "pointSize": "$LargeFontSize",
                    "dropShadow": "$DefaultDropShadow",
                },
            }
        },
        {
            "type": "TextBoxWidget", "name": "FullClassInfo",
            "fields": {
                "rect": { "x": 130, "y": 245, "width": 550, "height": 50 },
                "style": {
                    "fontColor": "$FontColorWhite",
                    "alignment": { "h": "left", "v": "center" },
                    "pointSize": "$SmallPanelFontSize",
                    "dropShadow": "$DefaultDropShadow",
                },
            }
        },
        // Experience
        {
            "type": "ProgressBarWidget", "name": "XpProgress",
            "fields": {
                "rect": { "x": 139, "y": 226},
                "filename": "PANEL\\Character_Sheet\\ExpBarFill",
                "frame": 0
            }
        },
        {
            "type": "TextBoxWidget", "name": "CombinedXP",
            "fields": {
                "rect": { "x": 493, "y": 245, "width": 550, "height": 50 },
                "style": {
                    "fontColor": "$FontColorWhite",
                    "pointSize": "$SmallPanelFontSize",
                    "dropShadow": "$DefaultDropShadow",
                    "alignment": { "h": "right", "v": "center" }
                },
            }
        },

        // Base stats
        {
            "type": "TextBoxWidget", "name": "StrengthTitle",
            "fields": {
                "rect": { "x": 97, "y": 398, "width": 238, "height": 50 },
                "text":  "@strchrstr",
                "style": {
                    "fontColor": "$FontColorWhite",
                    "pointSize": "$MediumPanelFontSize",
                    "alignment": { "h": "center", "v": "center" }
                },
            },
            "children": [
                {
                    "type": "FocusableWidget", "name": "Tooltip",
                    "fields": {
                        "fitToParent": true,
                        "tooltipString": "@CharacterStatsTooltipStrength",
                        "tooltipStyle": "$TooltipStyle",
                        "tooltipStyle": {
                            "fontStyle": {
                                "options": { "newlineHandling": "standard" },
                            }
                        }
                    }
                }
            ]
        },
        {
            "type": "TextBoxWidget", "name": "StrengthStat",
            "fields": {
                "rect": { "x": 347, "y": 398, "width": 80, "height": 50 },
                "style": {
                    "fontColor": "$FontColorWhite",
                    "pointSize": "$MediumPanelFontSize",
                    "alignment": { "h": "center", "v": "center" }
                },
            }
        },
        {
            "type": "TextBoxWidget", "name": "DexTitle",
            "fields": {
                "rect": { "x": 97, "y": 654, "width": 238, "height": 50 },
                "text": "@strchrdex",
                "style": {
                    "fontColor": "$FontColorWhite",
                    "pointSize": "$MediumPanelFontSize",
                    "alignment": { "h": "center", "v": "center" }
                },
            },
            "children": [
                {
                    "type": "FocusableWidget", "name": "Tooltip",
                    "fields": {
                        "fitToParent": true,
                        "tooltipString": "@CharacterStatsTooltipDexterity",
                        "tooltipStyle": "$TooltipStyle",
                        "tooltipStyle": {
                            "fontStyle": {
                                "options": { "newlineHandling": "standard" },
                            }
                        }
                    }
                }
            ]
        },
        {
            "type": "TextBoxWidget", "name": "DexStat",
            "fields": {
                "rect": { "x": 347, "y": 654, "width": 80, "height": 50 },
                "style": {
                    "fontColor": "$FontColorWhite",
                    "pointSize": "$MediumPanelFontSize",
                    "alignment": { "h": "center", "v": "center" }
                },
            }
        },
        {
            "type": "TextBoxWidget", "name": "VitalityTitle",
            "fields": {
                "rect": { "x": 97, "y": 911, "width": 238, "height": 50 },
                "text": "@strchrvit",
                "style": {
                    "fontColor": "$FontColorWhite",
                    "pointSize": "$MediumPanelFontSize",
                    "alignment": { "h": "center", "v": "center" }
                },
            },
            "children": [
                {
                    "type": "FocusableWidget", "name": "Tooltip",
                    "fields": {
                        "fitToParent": true,
                        "tooltipString": "@CharacterStatsTooltipVitality",
                        "tooltipStyle": "$TooltipStyle",
                        "tooltipStyle": {
                            "fontStyle": {
                                "options": { "newlineHandling": "standard" },
                            }
                        }
                    }
                }
            ]
        },
        {
            "type": "TextBoxWidget", "name": "VitalityStat",
            "fields": {
                "rect": { "x": 347, "y": 911, "width": 80, "height": 50 },
                "style": {
                    "fontColor": "$FontColorWhite",
                    "pointSize": "$MediumPanelFontSize",
                    "alignment": { "h": "center", "v": "center" }
                },
            }
        },
        {
            "type": "TextBoxWidget", "name": "EnergyTitle",
            "fields": {
                "rect": { "x": 97, "y": 1073, "width": 238, "height": 50 },
                "text": "@strchreng",
                "style": {
                    "fontColor": "$FontColorWhite",
                    "pointSize": "$MediumPanelFontSize",
                    "alignment": { "h": "center", "v": "center" }
                },
            },
            "children": [
                {
                    "type": "FocusableWidget", "name": "Tooltip",
                    "fields": {
                        "fitToParent": true,
                        "tooltipString": "@CharacterStatsTooltipEnergy",
                        "tooltipStyle": "$TooltipStyle",
                        "tooltipStyle": {
                            "fontStyle": {
                                "options": { "newlineHandling": "standard" },
                            }
                        }
                    }
                }
            ]
        },
        {
            "type": "TextBoxWidget", "name": "EnergyStat",
            "fields": {
                "rect": { "x": 347, "y": 1073, "width": 80, "height": 50 },
                "style": {
                    "fontColor": "$FontColorWhite",
                    "pointSize": "$MediumPanelFontSize",
                    "alignment": { "h": "center", "v": "center" }
                },
            }
        },
        // Attack Stats Left Skill
        {
            "type": "Widget", "name": "LeftSkillStats",
            "fields":  {
                "rect": { "x": 547, "y": 433 }
            },
            "children": [
                //Attack Damage
                {
                    "type": "Widget", "name": "Damage",
                    "fields": {
                        "rect": { "x": -19, "y": -101, "width": 539, "height": 77 }
                    },
                    "children": [
                        {
                            "type": "TextBoxWidget", "name": "AttackDamageTitle",
                            "fields": {
                                "rect": { "x": 0, "y": -2, "width": 308, "height": 86 },
                                "style": {
                                    "fontFace": "Formal",
                                    "fontColor": "$FontColorWhite",
                                    "pointSize": "$SmallPanelFontSize",
                                    "alignment": { "h": "center", "v": "center" },
                                    "options": { "newlineHandling": "standard" },
                                    "spacing": { "leading": 1.0 }
                                },
                                "useAltStyleIfDoesntFit": true,
                                "altStyle": {
                                    "fontFace": "Formal",
                                    "fontColor": "$FontColorWhite",
                                    "pointSize": "$SmallPanelFontSize",
                                    "alignment": { "h": "center", "v": "center" },
                                    "options": { "newlineHandling": "standard" },
                                    "spacing": { "kerning": 0.87, "leading": 0.75 }

                                },
                            },
                            "children": [
                                {
                                    "type": "FocusableWidget", "name": "Tooltip",
                                    "fields": {
                                        "fitToParent": true,
                                        "tooltipString": "@CharacterStatsTooltipAttackDamage",
                                        "tooltipStyle": "$TooltipStyle",
                                        "tooltipStyle": {
                                            "fontStyle": {
                                                "options": { "newlineHandling": "standard" },
                                            }
                                        }
                                    }
                                }
                            ]
                        },
                        {
                            "type": "TextBoxWidget", "name": "AttackDamageStat",
                            "fields": {
                                "rect": { "x": 315, "y": -2, "width": 225, "height": 86 },
                                "style": {
                                    "fontColor": "$FontColorWhite",
                                    "pointSize": "$MediumPanelFontSize",
                                    "alignment": { "h": "center", "v": "center" },
                                },
                            }
                        },
                        {
                            "type": "TextBoxWidget", "name": "AttackDamageStatTop",
                            "fields": {
                                "rect": { "x": 315, "y": 2, "width": 226, "height": 42 },
                                "style": {
                                    "fontColor": "$FontColorWhite",
                                    "pointSize": "$SmallPanelFontSize",
                                    "alignment": { "h": "center", "v": "center" },
                                },
                            }
                        },
                        {
                            "type": "TextBoxWidget", "name": "AttackDamageStatBottom",
                            "fields": {
                                "rect": { "x": 315, "y": 35, "width": 226, "height": 42 },
                                "style": {
                                    "fontColor": "$FontColorWhite",
                                    "pointSize": "$SmallPanelFontSize",
                                    "alignment": { "h": "center", "v": "center" },
                                },
                            }
                        },
                    ]
                },
                // Attack Ratings
                {
                    "type": "Widget", "name": "Rating",
                    "fields": {"rect":  {"x":  -19, "y":  103, "width": 539, "height": 86  }},
                    "children": [
                        {
                            "type": "TextBoxWidget", "name": "AttackRatingTitle",
                            "fields": {
                                "rect": { "x": 0, "y": -2, "width": 308, "height": 86 },
                                "style": {
                                    "fontFace": "Formal",
                                    "fontColor": "$FontColorWhite",
                                    "pointSize": "$SmallPanelFontSize",
                                    "alignment": { "h": "center", "v": "center" },
                                    "options": { "newlineHandling": "standard" },
                                    "spacing": { "leading": 1.0 }
                                },
                                "useAltStyleIfDoesntFit": true,
                                "altStyle": {
                                    "fontFace": "Formal",
                                    "fontColor": "$FontColorWhite",
                                    "pointSize": "$SmallPanelFontSize",
                                    "alignment": { "h": "center", "v": "center" },
                                    "options": { "newlineHandling": "standard" },
                                    "spacing": { "kerning": 0.87, "leading": 0.75 }
                                },
                            },
                            "children": [
                                {
                                    "type": "FocusableWidget", "name": "Tooltip",
                                    "fields": {
                                        "fitToParent": true,
                                        "tooltipString": "@CharacterStatsTooltipAttackRating",
                                        "tooltipStyle": "$TooltipStyle",
                                        "tooltipStyle": {
                                            "fontStyle": {
                                                "options": { "newlineHandling": "standard" },
                                            }
                                        }
                                    }
                                }
                            ]
                        },
                        {
                            "type": "TextBoxWidget", "name": "AttackRatingStat",
                            "fields": {
                                "rect": { "x": 315, "y": -2, "width": 225, "height": 86 },
                                "style": {
                                    "fontColor": "$FontColorWhite",
                                    "pointSize": "$MediumPanelFontSize",
                                    "alignment": { "h": "center", "v": "center" },
                                },
                            }
                        },
                        {
                            "type": "TextBoxWidget", "name": "AttackRatingStatTop",
                            "fields": {
                                "rect": {"x": 315, "y": -1, "width": 225, "height": 42 },
                                "style": {
                                    "fontColor": "$FontColorWhite",
                                    "pointSize": "$SmallPanelFontSize",
                                    "alignment": { "h": "center", "v": "center" },
                                },
                            }
                        },
                        {
                            "type": "TextBoxWidget", "name": "AttackRatingStatBottom",
                            "fields": {
                                "rect": { "x": 315, "y": 36, "width": 225, "height": 42 },
                                "style": {
                                    "fontColor": "$FontColorWhite",
                                    "pointSize": "$SmallPanelFontSize",
                                    "alignment": { "h": "center", "v": "center" },
                                },
                            }
                        },
                    ]
                }
            ]
        },
        // Attack Stats right Skill
        {
            "type": "Widget", "name": "RightSkillStats",
            "fields": {
                "rect": { "x": 547, "y": 498 }
            },
            "children": [
                //Attack Damage
                {
                    "type":  "Widget", "name":  "Damage",
                    "fields": {
                        "rect": { "x": -19, "y": -72, "width": 539, "height": 86 }
                    },
                    "children": [
                        {
                            "type": "TextBoxWidget", "name": "AttackDamageTitle",
                            "fields": {
                                "rect": { "x": 0, "y": -2, "width": 308, "height": 86 },
                                "style": {
                                    "fontFace": "Formal",
                                    "fontColor": "$FontColorWhite",
                                    "pointSize": "$SmallPanelFontSize",
                                    "alignment": { "h": "center","v": "center" },
                                    "options": { "newlineHandling":  "standard" },
                                    "spacing": { "leading": 1.0 }
                                },
                                "useAltStyleIfDoesntFit": true,
                                "altStyle": {
                                    "fontFace": "Formal",
                                    "fontColor": "$FontColorWhite",
                                    "pointSize": "$SmallPanelFontSize",
                                    "alignment": { "h": "center", "v": "center" },
                                    "options": { "newlineHandling": "standard" },
                                    "spacing": { "kerning": 0.87, "leading": 0.75 }
                                },
                            },
                            "children": [
                                {
                                    "type": "FocusableWidget", "name": "Tooltip",
                                    "fields": {
                                        "fitToParent": true,
                                        "tooltipString": "@CharacterStatsTooltipAttackDamage",
                                        "tooltipStyle": "$TooltipStyle",
                                        "tooltipStyle": {
                                            "fontStyle": {
                                                "options": { "newlineHandling": "standard" },
                                            }
                                        }
                                    }
                                }
                            ]
                        },
                        {
                            "type": "TextBoxWidget", "name": "AttackDamageStat",
                            "fields": {
                                "rect": { "x": 315, "y": -2, "width": 227, "height": 86 },
                                "style": {
                                    "fontColor": "$FontColorWhite",
                                    "pointSize": "$MediumPanelFontSize",
                                    "alignment": { "h": "center", "v": "center" },
                                },
                            }
                        },
                        {
                            "type": "TextBoxWidget", "name": "AttackDamageStatTop",
                            "fields": {
                                "rect": { "x": 315, "y": 0, "width": 226, "height": 42 },
                                "style": {
                                    "fontColor": "$FontColorWhite",
                                    "pointSize": "$SmallPanelFontSize",
                                    "alignment": { "h": "center", "v": "center" },
                                },
                            }
                        },
                        {
                            "type": "TextBoxWidget", "name": "AttackDamageStatBottom",
                            "fields": {
				"rect": { "x": 315, "y": 33, "width": 226, "height": 42 },
                                "style": {
                                    "fontColor": "$FontColorWhite",
                                    "pointSize": "$SmallPanelFontSize",
                                    "alignment": { "h": "center", "v": "center" },
                                },
                            }
                        },
                    ]
                },
                // Attack Ratings
                {
                    "type": "Widget", "name": "Rating",
                    "fields": {
                        "rect": { "x": -19, "y": 135, "width": 539, "height": 86 }
                    },
                    "children": [
                        {
                            "type": "TextBoxWidget", "name": "AttackRatingTitle",
                            "fields": {
                                "rect": { "x": 0, "y": -2, "width": 308, "height": 86 },
                                "style": {
                                    "fontFace": "Formal",
                                    "fontColor": "$FontColorWhite",
                                    "pointSize": "$SmallPanelFontSize",
                                    "alignment": { "h": "center", "v": "center" },
                                    "options": { "newlineHandling": "standard" },
                                    "spacing": { "leading": 1.0 }
                                },
                                "useAltStyleIfDoesntFit": true,
                                "altStyle": {
                                    "fontFace": "Formal",
                                    "fontColor": "$FontColorWhite",
                                    "pointSize": "$SmallPanelFontSize",
                                    "alignment": { "h": "center", "v": "center" },
                                    "options": { "newlineHandling": "standard" },
                                    "spacing": { "kerning": 0.87, "leading": 0.75 }
                                },
                            },
                            "children": [
                                {
                                    "type": "FocusableWidget", "name": "Tooltip",
                                    "fields": {
                                        "fitToParent": true,
                                        "tooltipString": "@CharacterStatsTooltipAttackRating",
                                        "tooltipStyle": "$TooltipStyle",
                                        "tooltipStyle": {
                                            "fontStyle": {
                                                "options": { "newlineHandling": "standard" },
                                            }
                                        }
                                    }
                                }
                            ]
                        },
                        {
                            "type": "TextBoxWidget", "name": "AttackRatingStat",
                            "fields": {
                                "rect": { "x": 315, "y": -2, "width": 227, "height": 86 },
                                "style": {
                                    "fontColor": "$FontColorWhite",
                                    "pointSize": "$MediumPanelFontSize",
                                    "alignment": { "h": "center", "v": "center" },
                                },
                            }
                        },
                        {
                            "type": "TextBoxWidget", "name": "AttackRatingStatTop",
                            "fields": {
                                "rect": { "x": 315, "y": 6, "width": 226, "height": 42 },
                                "style": {
                                    "fontColor": "$FontColorWhite",
                                    "pointSize": "$SmallPanelFontSize",
                                    "alignment": { "h": "center", "v": "center" },
                                },
                            }
                        },
                        {
                            "type": "TextBoxWidget", "name": "AttackRatingStatBottom",
                            "fields": {
                                "rect": { "x": 315, "y": 39, "width": 226, "height": 42 },
                                "style": {
                                    "fontColor": "$FontColorWhite",
                                    "pointSize": "$SmallPanelFontSize",
                                    "alignment": { "h": "center", "v": "center" },
                                },
                            }
                        },
                    ]
                }
            ]
        },
        // Defense Rating/ Armor Class
        {
            "type": "TextBoxWidget", "name": "ArmorClassTitle",
            "fields": {
                "rect": { "x": 528, "y": 730, "width": 308, "height": 86 },
                "text": "@strchrdef",
                "style": {

                    "fontFace": "Formal",
                    "fontColor": "$FontColorWhite",
                    "pointSize": "$SmallPanelFontSize",
                    "alignment": { "h": "center", "v": "center" },
                },
            },
            "children": [
                {
                    "type": "FocusableWidget", "name": "Tooltip",
                    "fields": {
                        "fitToParent": true,
                        "tooltipString": "@CharacterStatsTooltipDefense",
                        "tooltipStyle": "$TooltipStyle",
                        "tooltipStyle": {
                            "fontStyle": {
                                "options": { "newlineHandling": "standard" },
                            }
                        }
                    }
                }
            ]
        },
        {
            "type": "TextBoxWidget", "name": "ArmorClass",
            "fields": {
                "rect": { "x": 842, "y": 730, "width": 225, "height": 86 },
                "style": {
                    "pointSize": "$MediumPanelFontSize",
                    "alignment": { "h": "center", "v": "center" },
                },
            }
        },
        // Stamina
        {
            "type": "TextBoxWidget", "name": "StaminaTitle",
            "fields": {
                "rect": { "x": 528, "y": 844, "width": 308, "height": 86 },
                "text": "@strchrstm",
                "style": {
                    "fontColor": "$FontColorWhite",
                    "fontFace": "Formal",
                    "pointSize": "$SmallPanelFontSize",
                    "alignment": { "h": "center", "v": "center" },
                },
            },
            "children": [
                {
                    "type": "FocusableWidget", "name": "Tooltip",
                    "fields": {
                        "fitToParent": true,
                        "tooltipString": "@CharacterStatsTooltipStamina",
                        "tooltipStyle": "$TooltipStyle",
                        "tooltipStyle": {
                            "fontStyle": {
                                "options": { "newlineHandling": "standard" },
                            }
                        }
                    }
                }
            ]
        },
        {
            "type": "TextBoxWidget", "name": "MaxStamina",
            "fields": {
                "rect": { "x": 969, "y": 844, "width": 100, "height": 86 },
                "style": {
                    "pointSize": "$MediumPanelFontSize",
                    "alignment": { "h": "left", "v": "center" },
                },
            }
        },
        {
            "type": "TextBoxWidget", "name": "separator",
            "fields": {
                "rect": { "x": 955, "y": 885 },
                "text": "@CharacterStatsPanelNumberSeparator",
                "style": {
                    "pointSize": "$MediumPanelFontSize",
                    "alignment": { "h": "center", "v": "center" },
                },
            }
        },
        {
            "type": "TextBoxWidget", "name": "CurrentStamina",
            "fields": {
                "rect": { "x": 841, "y": 844, "width": 100, "height": 86 },
                "style": {
                    "pointSize": "$MediumPanelFontSize",
                    "alignment": { "h": "right", "v": "center" },
                },
            }
        },
        // HP
        {
            "type": "TextBoxWidget", "name": "HPTitle",
            "fields": {
                "rect": { "x": 528, "y": 940, "width": 308, "height": 86 },
                "text": "@strchrlif",
                "style": {
                    "fontColor": "$FontColorWhite",
                    "fontFace": "Formal",
                    "pointSize": "$SmallPanelFontSize",
                    "alignment": { "h": "center", "v": "center" },
                },
            },
            "children": [
                {
                    "type": "FocusableWidget", "name": "Tooltip",
                    "fields": {
                        "fitToParent": true,
                        "tooltipString": "@CharacterStatsTooltipLife",
                        "tooltipStyle": "$TooltipStyle",
                        "tooltipStyle": {
                            "fontStyle": {
                                "options": { "newlineHandling": "standard" },
                            }
                        }
                    }
                }
            ]
        },
        {
            "type": "TextBoxWidget", "name": "MaxHP",
            "fields": {
                "rect": { "x": 967, "y": 940, "width": 101, "height": 86 },
                "style": {
                    "pointSize": "$MediumPanelFontSize",
                    "alignment": { "h": "left", "v": "center" },
                },
            }
        },
        {
            "type": "TextBoxWidget", "name": "separator",
            "fields": {
                "rect": { "x": 955, "y": 981 },
                "text": "@CharacterStatsPanelNumberSeparator",
                "style": {
                    "pointSize": "$MediumPanelFontSize",
                    "alignment": { "h": "center", "v": "center" },
                },
            }
        },
        {
            "type": "TextBoxWidget", "name": "CurrentHP",
            "fields": {
                "rect": { "x": 843, "y": 940, "width": 101, "height": 86 },
                "style": {
                    "pointSize": "$MediumPanelFontSize",
                    "alignment": { "h": "right", "v": "center" },
                },
            }
        },
        // Mana
        {
            "type": "TextBoxWidget", "name": "ManaTitle",
            "fields": {
                "rect": { "x": 528, "y": 1054, "width": 308, "height": 86 },
                "text": "@strchrman",
                "style": {
                    "fontColor": "$FontColorWhite",
                    "fontFace": "Formal",
                    "pointSize": "$SmallPanelFontSize",
                    "alignment": { "h": "center", "v": "center" },
                },
            },
            "children": [
                {
                    "type": "FocusableWidget", "name": "Tooltip",
                    "fields": {
                        "fitToParent": true,
                        "tooltipString": "@CharacterStatsTooltipMana",
                        "tooltipStyle": "$TooltipStyle",
                        "tooltipStyle": {
                            "fontStyle": {
                                "options": { "newlineHandling": "standard" },
                            }
                        }
                    }
                }
            ]
        },
        {
            "type": "TextBoxWidget", "name": "MaxMana",
            "fields": {
                "rect": {"x": 967, "y": 1054, "width": 100, "height": 86 },
                "style": {
                    "pointSize": "$MediumPanelFontSize",
                    "alignment": { "h": "left", "v": "center" },
                },
            }
        },
        {
            "type": "TextBoxWidget", "name": "separator",
            "fields": {
                "rect": { "x": 955, "y": 1095 },
                "text":  "@CharacterStatsPanelNumberSeparator",
                "style": {
                    "pointSize": "$MediumPanelFontSize",
                    "alignment": { "h": "center", "v": "center" },
                },
            }
        },
        {
            "type": "TextBoxWidget", "name": "CurrentMana",
            "fields": {
                "rect": { "x": 843, "y": 1054, "width": 101, "height": 86 },
                "style": {
                    "pointSize": "$MediumPanelFontSize",
                    "alignment": { "h": "right", "v": "center" },
                },
            }
        },
        // Elemental Resistances
        {
            "type": "TextBoxWidget", "name": "FireResistanceTitle",
            "fields": {
                "rect": { "x": 93, "y": 1188, "width": 359, "height": 59 },
                "text": "@strchrfir",
                "style": {
                    "fontColor": "$FontColorWhite",
                    "fontFace": "Formal",
                    "pointSize": "$SmallPanelFontSize",
                    "spacing": "$ReducedSpacing",
                    "alignment": { "h": "center", "v": "center" },
                },
            },
            "children": [
                {
                    "type": "FocusableWidget", "name": "Tooltip",
                    "fields": {
                        "fitToParent": true,
                        "tooltipString": "@CharacterStatsTooltipFireResistance",
                        "tooltipStyle": "$TooltipStyle",
                        "tooltipStyle": {
                            "fontStyle": {
                                "options": { "newlineHandling": "standard" },
                            }
                        }
                    }
                }
            ]
        },
        {
            "type": "TextBoxWidget", "name": "FireText",
            "fields": {
                "rect": { "x": 455, "y": 1188, "width": 113, "height": 59 },
                "style": {
                    "pointSize": "$MediumPanelFontSize",
                    "alignment": { "h": "center", "v": "center" },
                },
            }
        },
        {
            "type": "TextBoxWidget", "name": "ColdResistanceTitle",
            "fields": {
                "rect": { "x": 93, "y": 1261, "width": 359, "height": 57 },
                "text": "@strchrcol",
                "style": {
                    "fontColor": "$FontColorWhite",
                    "fontFace": "Formal",
                    "pointSize": "$SmallPanelFontSize",
                    "spacing": "$ReducedSpacing",
                    "alignment": { "h": "center", "v": "center" },
                },
            },
            "children": [
                {
                    "type": "FocusableWidget", "name": "Tooltip",
                    "fields": {
                        "fitToParent": true,
                        "tooltipString": "@CharacterStatsTooltipColdResistance",
                        "tooltipStyle": "$TooltipStyle",
                        "tooltipStyle": {
                            "fontStyle": {
                                "options": { "newlineHandling": "standard" },
                            }
                        }
                    }
                }
            ]
        },
        {
            "type": "TextBoxWidget", "name": "ColdText",
            "fields": {
                "rect": { "x": 455, "y": 1261, "width": 113, "height": 57 },
                "style": {
                    "pointSize": "$MediumPanelFontSize",
                    "alignment": { "h": "center", "v": "center" },
                },
            }
        },
        {
            "type": "TextBoxWidget", "name": "LightningResistanceTitle",
            "fields": {
                "rect": { "x": 598, "y": 1188, "width": 359, "height": 59 },
                "text": "@strchrlit",
                "style": {
                    "fontColor": "$FontColorWhite",
                    "fontFace": "Formal",
                    "pointSize": "$SmallPanelFontSize",
                    "spacing": "$ReducedSpacing",
                    "alignment": { "h": "center", "v": "center" },
                },
            },
            "children": [
                {
                    "type": "FocusableWidget", "name": "Tooltip",
                    "fields": {
                        "fitToParent": true,
                        "tooltipString": "@CharacterStatsTooltipLightningResistance",
                        "tooltipStyle": "$TooltipStyle",
                        "tooltipStyle": {
                            "fontStyle": {
                                "options": { "newlineHandling": "standard" },
                            }
                        }
                    }
                }
            ]
        },
        {
            "type": "TextBoxWidget", "name": "LightningText",
            "fields": {
                "rect": {  "x": 961, "y": 1188, "width": 113, "height": 59 },
                "style": {
                    "pointSize": "$MediumPanelFontSize",
                    "alignment": { "h": "center", "v": "center" },
                },
            }
        },
        {
            "type": "TextBoxWidget", "name": "PoisonResistanceTitle",
            "fields": {
                "rect": { "x": 598, "y": 1261, "width": 359, "height": 57 },
                "text": "@strchrpos",
                "style": {
                    "fontColor": "$FontColorWhite",
                    "fontFace": "Formal",
                    "pointSize": "$SmallPanelFontSize",
                    "spacing": "$ReducedSpacing",
                    "alignment": { "h": "center", "v": "center" },
                },
            },
            "children": [
                {
                    "type": "FocusableWidget", "name": "Tooltip",
                    "fields": {
                        "fitToParent": true,
                        "tooltipString": "@CharacterStatsTooltipPoisonResistance",
                        "tooltipStyle": "$TooltipStyle",
                        "tooltipStyle": {
                            "fontStyle": {
                                "options": { "newlineHandling": "standard" },
                            }
                        }
                    }
                }
            ]
        },
        {
            "type": "TextBoxWidget", "name": "PoisonText",
            "fields": {
                "rect": { "x": 961, "y": 1261, "width": 113, "height": 57 },
                "style": {
                    "pointSize": "$MediumPanelFontSize",
                    "alignment": { "h": "center", "v": "center" },
                },
            }
        },
<<<<<<< HEAD
=======
        // To Advanced Stats panel
        {
            "type": "ButtonWidget", "name": "AdvancedStats",
            "fields": {
                "rect": { "x": 1108, "y": 712 },
                "filename": "PANEL\\Character_Sheet\\AdvancedStatsButton",
                "hoveredFrame": 3,
                "onClickMessage": "CharacterStatsPanelMessage:ToggleAdvancedStats",
                "pressLabelOffset": { "x": 0, "y": 2 },
                "tooltipString": "@AdvancedStats"
            },
        },
>>>>>>> eeb6f6be
        {
            "type": "Widget", "name": "LevelUpInfo",
            "children": [
                // Add skill pt button
                {
                    "type": "CharacterStatLevelUpButtonWidget", "name": "StrengthPointButton",
                    "fields": {
                        "rect": { "x": 436, "y": 381 },
                        "filename": "PANEL\\Character_Sheet\\LevelUpButton",
                        "hoveredFrame": 1,
                        "pressedFrame": 2,
                        "statsIndex": 0,
                        "tooltipString": "@TooltipCharacterScreenSpendStatPoint",
                        "sound": "none",
                    },
                },
                {
                    "type": "CharacterStatLevelUpButtonWidget", "name": "DexPointButton",
                    "fields": {
                        "rect": { "x": 436, "y": 638 },
                        "filename": "PANEL\\Character_Sheet\\LevelUpButton",
                        "hoveredFrame": 1,
                        "pressedFrame": 2,
                        "statsIndex": 1,
                        "tooltipString": "@TooltipCharacterScreenSpendStatPoint",
                        "sound": "none",
                    },
                },
                {
                    "type": "CharacterStatLevelUpButtonWidget", "name": "VitalityPointButton",
                    "fields": {
                        "rect": { "x": 436, "y": 895 },
                        "filename": "PANEL\\Character_Sheet\\LevelUpButton",
                        "hoveredFrame": 1,
                        "pressedFrame": 2,
                        "statsIndex": 2,
                        "tooltipString": "@TooltipCharacterScreenSpendStatPoint",
                        "sound": "none",
                    },
                },
                {
                    "type": "CharacterStatLevelUpButtonWidget", "name": "EnergyPointButton",
                    "fields": {
                        "rect": { "x": 436, "y": 1056 },
                        "filename": "PANEL\\Character_Sheet\\LevelUpButton",
                        "hoveredFrame": 1,
                        "pressedFrame": 2,
                        "statsIndex": 3,
                        "tooltipString": "@TooltipCharacterScreenSpendStatPoint",
                        "sound": "none",
                    },
                },
            ]
        },
        // Unused Points
        {
            "type": "TextBoxWidget", "name": "CombinedPointsInfo",
            "fields": {
                "rect": { "x": 91, "y": 1388, "width": 972, "height": 60 },
                "style": {
                    "pointSize": "$XMediumPanelFontSize",
                    "alignment": { "h": "center" },
                },
            },
            "children": [
                {
                    "type": "FocusableWidget", "name": "Tooltip",
                    "fields": {
                        "fitToParent": true,
                        "tooltipString": "@CharacterStatsTooltipStatPointsRemaining",
                        "tooltipStyle": "$TooltipStyle",
                        "tooltipStyle": {
                            "fontStyle": {
                                "options": { "newlineHandling": "standard" },
                            }
                        }
                    }
                }
            ]
        },
        // Close Panel
        {
            "type": "ButtonWidget", "name": "CloseButton",
            "fields": {
                "rect": { "x": 1075, "y": 9 },
                "filename": "PANEL\\closebtn_4x",
                "hoveredFrame": 3,
                "onClickMessage": "CharacterStatsPanelMessage:Close",
                "tooltipString": "@strClose",
                "sound": "cursor_close_window_hd",
            },
        }
    ]
}<|MERGE_RESOLUTION|>--- conflicted
+++ resolved
@@ -947,21 +947,6 @@
                 },
             }
         },
-<<<<<<< HEAD
-=======
-        // To Advanced Stats panel
-        {
-            "type": "ButtonWidget", "name": "AdvancedStats",
-            "fields": {
-                "rect": { "x": 1108, "y": 712 },
-                "filename": "PANEL\\Character_Sheet\\AdvancedStatsButton",
-                "hoveredFrame": 3,
-                "onClickMessage": "CharacterStatsPanelMessage:ToggleAdvancedStats",
-                "pressLabelOffset": { "x": 0, "y": 2 },
-                "tooltipString": "@AdvancedStats"
-            },
-        },
->>>>>>> eeb6f6be
         {
             "type": "Widget", "name": "LevelUpInfo",
             "children": [
