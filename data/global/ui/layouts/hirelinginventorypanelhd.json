--- conflicted
+++ resolved
@@ -57,11 +57,7 @@
         {
             "type": "TextBoxWidget", "name": "Title",
             "fields": {
-<<<<<<< HEAD
                 "rect": { "x": 481, "y": -48, "width": 196, "height": 196 },
-=======
-                "rect": { "x": 481, "y": -73, "width": 196, "height": 196 },
->>>>>>> eeb6f6be
                 "style": "$StyleTitleBlock",
                 "text": "@MiniPanelHireinv"
             }
@@ -501,11 +497,7 @@
         {
             "type": "ButtonWidget", "name": "AdvancedStats",
             "fields": {
-<<<<<<< HEAD
                 "rect": { "x": 1090, "y": 734 },
-=======
-                "rect": { "x": 1108, "y": 721 },
->>>>>>> eeb6f6be
                 "filename": "PANEL\\Character_Sheet\\AdvancedStatsButton",
                 "hoveredFrame": 3,
                 "onClickMessage": "HirelingInventoryPanelMessage:ToggleAdvancedStats",
