--- conflicted
+++ resolved
@@ -47,20 +47,12 @@
         {
             "type": "TabBarWidget", "name": "BankTabs",
             "fields": {
-<<<<<<< HEAD
                 "rect": { "x": 82, "y": -46 },
-=======
-                "rect": { "x": 83, "y": -46 },
->>>>>>> eeb6f6be
                 "tabCount": 8,
                 "filename": "PANEL\\stash\\Stash_Tabs2",
                 "inactiveFrames": [ 0, 0, 0, 0, 0, 0, 0, 0 ],
                 "activeFrames": [ 1, 1, 1, 1, 1, 1, 1, 1 ],
-<<<<<<< HEAD
                 "disabledFrames": [ 0, 0, 0, 0, 0, 0, 0, 0 ],
-=======
-                "disabledFrames": [-1, 0, 0, 0, 0, 0, 0, 0 ],
->>>>>>> eeb6f6be
                 "textStrings": [ "@personal", "@shared", "@shared", "@shared", "@shared", "@shared", "@shared", "@shared"],
                 "textStyle": { "pointSize": "$SmallPanelFontSize" },
                 "activeTextColor": "$TabsActiveTextColor",
