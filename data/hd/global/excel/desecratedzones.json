{
    "desecrated_zones": [
        {
            "start_time_utc": "2023-01-27 00:00:00",
            /* "end_time_utc": "2022-12-15 00:00:00", */ /* Use end time to automate multiple configs. Useful for events. */
            "terror_duration_min": 60,
            "terror_break_min": 0,
            "seed": 16664395743969097666, /* UInt64. Can't be above 18446744073709551615 */
            "non_ladder_enabled": true,
            "enabled_normal": true,
            "enabled_nightmare": true,
            "enabled_hell": true,
            "default_normal": {
                "bound_incl_min": 3, /* Minimum level of a terrorized monster. MAX(bound_incl_min, original_monster_level) */
                "bound_incl_max": 45, /* Maximum level of a terrorized monster. MAX(bound_incl_max, original_monster_level) */
                "boost_level": 2, /* player_level + boost_level = terrorized_monster_level */
                "difficulty_scale": 1, /* Fake the amount of players in the game. AKA /players X */
                "boost_experience_percent": 25 /* Bonus experience percentage applied at to the monster's base experience in monstats.txt */
            },
            "default_nightmare": {
                "bound_incl_min": 40,
                "bound_incl_max": 80,
                "boost_level": 2,
                "difficulty_scale": 1,
                "boost_experience_percent": 25
            },
            "default_hell": {
                "bound_incl_min": 70,
                "bound_incl_max": 99,
                "boost_level": 2,
                "difficulty_scale": 1,
                "boost_experience_percent": 25
            },
            "warnings": [
                {
                    "announce_time_min": 10,
                    "tier": 1
                },
                {
                    "announce_time_min": 5,
                    "tier": 2
                },
                {
                    "announce_time_min": 1,
                    "tier": 3
                },
                {
                    /* DO NOT REMOVE! ALWAYS NEED A TIER 0 AT MINUTE 0. DO NOT REMOVE! */
                    "announce_time_min": 0,
                    "tier": 0
                }
            ],
            "zones": [
                {
                    /* Act 1 */
                    "id": 1,
                    "levels": [
                        {
                            /* Stony Field */
                            "level_id": 4,
                            /* Stony Field */
                            "waypoint_level_id": 4
<<<<<<< HEAD
                        },
                        {
                            /* Black Marsh */
                            "waypoint_level_id": 6
                        },
                        {
                            /* Den of Evil */
                            "level_id": 8
                        },
                        {
                            /* Underground Passage Level 1 */
                            "level_id": 10
                        },
                        {
                            /*  Pit Level 1 */
                            "level_id": 12
                        },
                        {
                            /* Pit Level 2 */
                            "level_id": 16
                        },
                        {
                            /* Burial Grounds */
                            "level_id": 17
                        },
                        {
                            /* The Crypt */
                            "level_id": 18
                        },
                        {
                            /* The Mausoleum */
                            "level_id": 19
=======
                        },
                        {
                            /* Tristram */
                            "level_id": 38
                        },
                        {
                            /* Burial Grounds */
                            "level_id": 17
                        },
                        {
                            /* The Crypt */
                            "level_id": 18
                        },
                        {
                            /* The Mausoleum */
                            "level_id": 19
                        },
                        {
                            /* Underground Passage Level 1 */
                            "level_id": 10
                        },
                        {
                            /* Dark Wood */
                            "level_id": 5,
                            /* Dark Wood */
                            "waypoint_level_id": 5
                        },
                        {
                            /* Black Marsh */
                            "level_id": 6,
                            /* Black Marsh */
                            "waypoint_level_id": 6
>>>>>>> c424597c
                        },
                        {
                            /* Tower Cellar Level 1 */
                            "level_id": 21
                        },
                        {
                            /* Tower Cellar Level 2 */
                            "level_id": 22
                        },
                        {
                            /* Tower Cellar Level 3 */
                            "level_id": 23
                        },
                        {
                            /* Tower Cellar Level 4 */
                            "level_id": 24
                        },
                        {
                            /* Tower Cellar Level 5 */
                            "level_id": 25
                        },
                        {
<<<<<<< HEAD
                            /* Barracks */
                            "level_id": 28,
                            /* Outer Cloister */
                            "waypoint_level_id": 27
                        },
                        {
                            /* Jail Level 1 */
                            "level_id": 29
                        },
                        {
=======
                            /*  Pit Level 1 */
                            "level_id": 12
                        },
                        {
                            /* Pit Level 2 */
                            "level_id": 16
                        },
                        {
                            /* Barracks */
                            "level_id": 28,
                            /* Outer Cloister */
                            "waypoint_level_id": 27
                        },
                        {
                            /* Jail Level 1 */
                            "level_id": 29,
                            /* Jail Level 1 */
                            "waypoint_level_id": 29
                        },
                        {
>>>>>>> c424597c
                            /* Jail Level 2 */
                            "level_id": 30
                        },
                        {
                            /* Jail Level 3 */
                            "level_id": 31
                        },
                        {
                            /* Cathedral */
                            "level_id": 33,
                            /* Inner Cloister */
                            "waypoint_level_id": 32
                        },
                        {
                            /* Catacombs Level 1 */
                            "level_id": 34
                        },
                        {
                            /* Catacombs Level 2 */
<<<<<<< HEAD
                            "level_id": 35
=======
                            "level_id": 35,
                            /* Catacombs Level 2 */
                            "waypoint_level_id": 35
>>>>>>> c424597c
                        },
                        {
                            /* Catacombs Level 3 */
                            "level_id": 36
                        },
                        {
                            /* Catacombs Level 4 */
                            "level_id": 37
<<<<<<< HEAD
                        },                       
                        {
                            /* Tristram */
                            "level_id": 38
=======
>>>>>>> c424597c
                        }
                    ]
                },
                {
                    /* Act 2 */
                    "id": 2,
                    "levels": [
                        {
                            /* Dry Hills */
                            "level_id": 42,
                            /* Dry Hills */
                            "waypoint_level_id": 42
                        },
                        {
                            /* Lost City */
                            "level_id": 44,
                            /* Lost City */
                            "waypoint_level_id": 44
                        },
                        {
                            /* Sewers Level 1 */
                            "level_id": 47
                        },
                        {
                            /* Sewers Level 2 */
                            "level_id": 48,
                            /* Lut Gholein */
                            "waypoint_level_id": 48
                        },
                        {
                            /* Sewers Level 3 */
                            "level_id": 49
                        },
                        {
                            /* Stony Tomb Level 1 */
                            "level_id": 55
<<<<<<< HEAD
=======
                        },
                        {
                            /* Stony Tomb Level 2 */
                            "level_id": 59
                        },
                        {
                            /* Dry Hills */
                            "level_id": 42,
                            /* Dry Hills */
                            "waypoint_level_id": 42
>>>>>>> c424597c
                        },
                        {
                            /* Halls of the Dead Level 1 */
                            "level_id": 56
                        },
                        {
                            /* Halls of the Dead Level 2 */
                            "level_id": 57,
                            /* Halls of the Dead Level 2 */
                            "waypoint_level_id": 57
                        },
                        {
                            /* Claw Viper Temple Level 1 */
                            "level_id": 58
                        },
                        {
                            /* Stony Tomb Level 2 */
                            "level_id": 59
                        },
                        {
<<<<<<< HEAD
                            /* Halls of the Dead Level 3 */
                            "level_id": 60
=======
                            /* Ancient Tunnels */
                            "level_id": 65,
                            /* Lost City */
                            "waypoint_level_id": 44
                        },
                        {
                            /* Claw Viper Temple Level 1 */
                            "level_id": 58
>>>>>>> c424597c
                        },
                        {
                            /* Claw Viper Temple Level 2 */
                            "level_id": 61
                        },
                        {
<<<<<<< HEAD
                            /* Ancient Tunnels */
                            "level_id": 65,
                            /* Lost City */
                            "waypoint_level_id": 44
                        },
                        {
                            /* Tal Rasha's Tomb */
                            "level_id": 66,
=======
                            /* Arcane Sanctuary */
                            "level_id": 74,
                            /* Arcane Sanctuary */
                            "waypoint_level_id": 74
                        },
                        {
                            /* Canyon of the Magi */
                            "level_id": 46,
>>>>>>> c424597c
                            /* Canyon of the Magi */
                            "waypoint_level_id": 46
                        },
                        {
                            /* Tal Rasha's Tomb */
                            "level_id": 66
                        },
                        {
                            /* Tal Rasha's Tomb */
                            "level_id": 67
                        },
                        {
                            /* Tal Rasha's Tomb */
                            "level_id": 68
                        },
                        {
                            /* Tal Rasha's Tomb */
                            "level_id": 69
                        },
                        {
                            /* Tal Rasha's Tomb */
                            "level_id": 70
                        },
                        {
                            /* Tal Rasha's Tomb */
                            "level_id": 71
                        },
                        {
                            /* Tal Rasha's Tomb */
                            "level_id": 72
                        },
                        {
                            /* Tal Rasha's Chamber */
                            "level_id": 73
                        }
                    ]
                },
                {
                    /* Act 3 */
                    "id": 3,
                    "levels": [
                        {
                            /* Spider Forest */
<<<<<<< HEAD
                            "level_id": 76
                        },
                        {
                            /* Great Marsh */
                            "level_id": 77
=======
                            "level_id": 76,
                            /* Spider Forest */
                            "waypoint_level_id": 76
                        },
                        {
                            /* Arachnid Lair */
                            "level_id": 84
                        },
                        {
                            /* Spider Cavern */
                            "level_id": 85
                        },
                        {
                            /* Great Marsh */
                            "level_id": 77,
                            /* Great Marsh */
                            "waypoint_level_id": 77
>>>>>>> c424597c
                        },
                        {
                            /* Flayer Jungle */
                            "level_id": 78,
                            /* Flayer Jungle */
                            "waypoint_level_id": 78
                        },
                        {
                            /* Lower Kurast */
                            "level_id": 79
                        },
                        {
                            /* Flayer Dungeon Level 3 */
                            "level_id": 91
                        },
                        {
                            /* Lower Kurast */
                            "level_id": 79,
                            /* Lower Kurast */
                            "waypoint_level_id": 79
                        },
                        {
                            /* Kurast Bazaar */
                            "level_id": 80,
                            /* Kurast Bazaar */
                            "waypoint_level_id": 80
                        },
                        {
                            /* Upper Kurast */
                            "level_id": 81
                        },
                        {
                            /* Travincal */
                            "level_id": 83,
                            /* Travincal */
                            "waypoint_level_id": 83
                        },
                        {
<<<<<<< HEAD
                            /* Arachnid Lair */
                            "level_id": 84
                        },
                        {
                            /* Spider Cavern */
                            "level_id": 85
                        },
                        {
                            /* Flayer Dungeon Level 1 */
                            "level_id": 88
                        },
                        {
                            /* Flayer Dungeon Level 2 */
                            "level_id": 89
                        },
                        {
                            /* Flayer Dungeon Level 3 */
                            "level_id": 91
=======
                            /* Sewers Level 1 */
                            "level_id": 92
                        },
                        {
                            /* Sewers Level 2 */
                            "level_id": 93
                        },
                        {
                            /* Upper Kurast */
                            "level_id": 81,
                            /* Upper Kurast */
                            "waypoint_level_id": 81
>>>>>>> c424597c
                        },
                        {
                            /* Forgotten Temple */
                            "level_id": 97
                        },
                        {
                            /* Ruined Temple */
                            "level_id": 94
                        },
                        {
                            /* Disused Fane */
                            "level_id": 95
                        },
                        {
                            /* Forgotten Reliquary */
                            "level_id": 96
                        },
                        {
                            /* Ruined Fane */
                            "level_id": 98
                        },
                        {
                            /* Disused Reliquary */
                            "level_id": 99
                        },
                        {
                            /* Durance of Hate Level 1 */
                            "level_id": 100
                        },
                        {
                            /* Durance of Hate Level 2 */
                            "level_id": 101,
                            /* Durance of Hate Level 2 */
                            "waypoint_level_id": 101
                        },
                        {
                            /* Durance of Hate Level 3 */
                            "level_id": 102
                        }
                    ]
                },
                {
                    /* Act 4 */
                    "id": 4,
                    "levels": [
                        {
                            /* Outer Steppes */
                            "level_id": 104,
                            /* Pandemonium Fortress */
                            "waypoint_level_id": 103
                        },
                        {
                            /* Plains of Despair */
                            "level_id": 105
                        },
                        {
                            /* City of the Damned */
                            "level_id": 106,
                            /* City of the Damned */
                            "waypoint_level_id": 106
                        },
                        {
                            /* River of Flame */
                            "level_id": 107
                        },
                        {
                            /* Chaos Sanctuary */
                            "level_id": 108,
                            /* River of Flame */
                            "waypoint_level_id": 107
                        },
                        {
                            /* Moo Moo Farm */
                            "level_id": 39,
                            /* Rogue Encampment */
                            "waypoint_level_id": 1
                        }
                    ]
                },
                {
                    /* Act 5 */
                    "id": 5,
                    "levels": [
                        {
                            /* Bloody Foothills */
                            "level_id": 110
                        },
                        {
                            /* Frigid Highlands */
                            "level_id": 111,
                            /* Frigid Highlands */
                            "waypoint_level_id": 111
                        },
                        {
                            /* Arreat Plateau */
                            "level_id": 112,
                            /* Arreat Plateau */
                            "waypoint_level_id": 112
                        },
                        {
                            /* Crystalline Passage */
                            "level_id": 113,
                            /* Crystalline Passage */
                            "waypoint_level_id": 113
                        },
                        {
                            /* Frozen River */
                            "level_id": 114
                        },
                        {
                            /* Glacial Trail */
                            "level_id": 115,
                            /* Glacial Trail */
                            "waypoint_level_id": 115
                        },
                        {
                            /* Drifter Cavern */
                            "level_id": 116
                        },
                        {
                            /* Frozen Tundra */
                            "level_id": 117
                        },
                        {
                            /* Ancient's Way */
                            "level_id": 118,
                            /* Ancient's Way */
                            "waypoint_level_id": 118
                        },
                        {
                            /* Icy Cellar */
                            "level_id": 119
                        },
                        {
                            /* Nihlathak's Temple */
                            "level_id": 121,
                            /* Harrogath */
                            "waypoint_level_id": 109
                        },
                        {
                            /* Halls of Anguish */
                            "level_id": 122
                        },
                        {
                            /* Halls of Pain */
                            "level_id": 123,
                            /* Halls of Pain */
                            "waypoint_level_id": 123
                        },
                        {
                            /* Halls of Vaught */
                            "level_id": 124
                        },
                        {
                            /* Abbadon */
                            "level_id": 125
                        },
                        {
<<<<<<< HEAD
                            /* Pit of Acheron */
                            "level_id": 126
=======
                            /* Drifter Cavern */
                            "level_id": 116
                        },
                        {
                            /* Frozen Tundra */
                            "level_id": 117,
                            /* Frozen Tundra */
                            "waypoint_level_id": 117
                        },
                        {
                            /* Infernal Pit */
                            "level_id": 127
                        },
                        {
                            /* Ancient's Way */
                            "level_id": 118,
                            /* Ancient's Way */
                            "waypoint_level_id": 118
>>>>>>> c424597c
                        },
                        {
                            /* Infernal Pit */
                            "level_id": 127
                        },
                        {
                            /* Worldstone Keep Level 1 */
                            "level_id": 128
                        },
                        {
                            /* Worldstone Keep Level 2 */
                            "level_id": 129,
                            /* Worldstone Keep Level 2 */
                            "waypoint_level_id": 129
                        },
                        {
                            /* Worldstone Keep Level 3 */
                            "level_id": 130
                        },
                        {
                            /* Throne of Destruction */
                            "level_id": 131
                        },
                        {
                            /* Worldstone Chamber */
                            "level_id": 132
                        }
                    ]
                }
            ]
        }
    ]
}<|MERGE_RESOLUTION|>--- conflicted
+++ resolved
@@ -60,40 +60,6 @@
                             "level_id": 4,
                             /* Stony Field */
                             "waypoint_level_id": 4
-<<<<<<< HEAD
-                        },
-                        {
-                            /* Black Marsh */
-                            "waypoint_level_id": 6
-                        },
-                        {
-                            /* Den of Evil */
-                            "level_id": 8
-                        },
-                        {
-                            /* Underground Passage Level 1 */
-                            "level_id": 10
-                        },
-                        {
-                            /*  Pit Level 1 */
-                            "level_id": 12
-                        },
-                        {
-                            /* Pit Level 2 */
-                            "level_id": 16
-                        },
-                        {
-                            /* Burial Grounds */
-                            "level_id": 17
-                        },
-                        {
-                            /* The Crypt */
-                            "level_id": 18
-                        },
-                        {
-                            /* The Mausoleum */
-                            "level_id": 19
-=======
                         },
                         {
                             /* Tristram */
@@ -126,7 +92,6 @@
                             "level_id": 6,
                             /* Black Marsh */
                             "waypoint_level_id": 6
->>>>>>> c424597c
                         },
                         {
                             /* Tower Cellar Level 1 */
@@ -149,7 +114,14 @@
                             "level_id": 25
                         },
                         {
-<<<<<<< HEAD
+                            /*  Pit Level 1 */
+                            "level_id": 12
+                        },
+                        {
+                            /* Pit Level 2 */
+                            "level_id": 16
+                        },
+                        {
                             /* Barracks */
                             "level_id": 28,
                             /* Outer Cloister */
@@ -157,31 +129,11 @@
                         },
                         {
                             /* Jail Level 1 */
-                            "level_id": 29
-                        },
-                        {
-=======
-                            /*  Pit Level 1 */
-                            "level_id": 12
-                        },
-                        {
-                            /* Pit Level 2 */
-                            "level_id": 16
-                        },
-                        {
-                            /* Barracks */
-                            "level_id": 28,
-                            /* Outer Cloister */
-                            "waypoint_level_id": 27
-                        },
-                        {
-                            /* Jail Level 1 */
                             "level_id": 29,
                             /* Jail Level 1 */
                             "waypoint_level_id": 29
                         },
                         {
->>>>>>> c424597c
                             /* Jail Level 2 */
                             "level_id": 30
                         },
@@ -201,13 +153,9 @@
                         },
                         {
                             /* Catacombs Level 2 */
-<<<<<<< HEAD
-                            "level_id": 35
-=======
                             "level_id": 35,
                             /* Catacombs Level 2 */
                             "waypoint_level_id": 35
->>>>>>> c424597c
                         },
                         {
                             /* Catacombs Level 3 */
@@ -216,13 +164,6 @@
                         {
                             /* Catacombs Level 4 */
                             "level_id": 37
-<<<<<<< HEAD
-                        },                       
-                        {
-                            /* Tristram */
-                            "level_id": 38
-=======
->>>>>>> c424597c
                         }
                     ]
                 },
@@ -230,6 +171,28 @@
                     /* Act 2 */
                     "id": 2,
                     "levels": [
+                        {
+                            /* Sewers Level 1 */
+                            "level_id": 47
+                        },
+                        {
+                            /* Sewers Level 2 */
+                            "level_id": 48,
+                            /* Lut Gholein */
+                            "waypoint_level_id": 48
+                        },
+                        {
+                            /* Sewers Level 3 */
+                            "level_id": 49
+                        },
+                        {
+                            /* Stony Tomb Level 1 */
+                            "level_id": 55
+                        },
+                        {
+                            /* Stony Tomb Level 2 */
+                            "level_id": 59
+                        },
                         {
                             /* Dry Hills */
                             "level_id": 42,
@@ -237,65 +200,26 @@
                             "waypoint_level_id": 42
                         },
                         {
+                            /* Halls of the Dead Level 1 */
+                            "level_id": 56
+                        },
+                        {
+                            /* Halls of the Dead Level 2 */
+                            "level_id": 57,
+                            /* Halls of the Dead Level 2 */
+                            "waypoint_level_id": 57
+                        },
+                        {
+                            /* Halls of the Dead Level 3 */
+                            "level_id": 60
+                        },
+                        {
                             /* Lost City */
                             "level_id": 44,
                             /* Lost City */
                             "waypoint_level_id": 44
                         },
                         {
-                            /* Sewers Level 1 */
-                            "level_id": 47
-                        },
-                        {
-                            /* Sewers Level 2 */
-                            "level_id": 48,
-                            /* Lut Gholein */
-                            "waypoint_level_id": 48
-                        },
-                        {
-                            /* Sewers Level 3 */
-                            "level_id": 49
-                        },
-                        {
-                            /* Stony Tomb Level 1 */
-                            "level_id": 55
-<<<<<<< HEAD
-=======
-                        },
-                        {
-                            /* Stony Tomb Level 2 */
-                            "level_id": 59
-                        },
-                        {
-                            /* Dry Hills */
-                            "level_id": 42,
-                            /* Dry Hills */
-                            "waypoint_level_id": 42
->>>>>>> c424597c
-                        },
-                        {
-                            /* Halls of the Dead Level 1 */
-                            "level_id": 56
-                        },
-                        {
-                            /* Halls of the Dead Level 2 */
-                            "level_id": 57,
-                            /* Halls of the Dead Level 2 */
-                            "waypoint_level_id": 57
-                        },
-                        {
-                            /* Claw Viper Temple Level 1 */
-                            "level_id": 58
-                        },
-                        {
-                            /* Stony Tomb Level 2 */
-                            "level_id": 59
-                        },
-                        {
-<<<<<<< HEAD
-                            /* Halls of the Dead Level 3 */
-                            "level_id": 60
-=======
                             /* Ancient Tunnels */
                             "level_id": 65,
                             /* Lost City */
@@ -304,23 +228,12 @@
                         {
                             /* Claw Viper Temple Level 1 */
                             "level_id": 58
->>>>>>> c424597c
                         },
                         {
                             /* Claw Viper Temple Level 2 */
                             "level_id": 61
                         },
                         {
-<<<<<<< HEAD
-                            /* Ancient Tunnels */
-                            "level_id": 65,
-                            /* Lost City */
-                            "waypoint_level_id": 44
-                        },
-                        {
-                            /* Tal Rasha's Tomb */
-                            "level_id": 66,
-=======
                             /* Arcane Sanctuary */
                             "level_id": 74,
                             /* Arcane Sanctuary */
@@ -329,7 +242,6 @@
                         {
                             /* Canyon of the Magi */
                             "level_id": 46,
->>>>>>> c424597c
                             /* Canyon of the Magi */
                             "waypoint_level_id": 46
                         },
@@ -373,13 +285,6 @@
                     "levels": [
                         {
                             /* Spider Forest */
-<<<<<<< HEAD
-                            "level_id": 76
-                        },
-                        {
-                            /* Great Marsh */
-                            "level_id": 77
-=======
                             "level_id": 76,
                             /* Spider Forest */
                             "waypoint_level_id": 76
@@ -397,7 +302,6 @@
                             "level_id": 77,
                             /* Great Marsh */
                             "waypoint_level_id": 77
->>>>>>> c424597c
                         },
                         {
                             /* Flayer Jungle */
@@ -406,8 +310,12 @@
                             "waypoint_level_id": 78
                         },
                         {
-                            /* Lower Kurast */
-                            "level_id": 79
+                            /* Flayer Dungeon Level 1 */
+                            "level_id": 88
+                        },
+                        {
+                            /* Flayer Dungeon Level 2 */
+                            "level_id": 89
                         },
                         {
                             /* Flayer Dungeon Level 3 */
@@ -426,73 +334,48 @@
                             "waypoint_level_id": 80
                         },
                         {
+                            /* Ruined Temple */
+                            "level_id": 94
+                        },
+                        {
+                            /* Disused Fane */
+                            "level_id": 95
+                        },
+                        {
+                            /* Sewers Level 1 */
+                            "level_id": 92
+                        },
+                        {
+                            /* Sewers Level 2 */
+                            "level_id": 93
+                        },
+                        {
                             /* Upper Kurast */
-                            "level_id": 81
+                            "level_id": 81,
+                            /* Upper Kurast */
+                            "waypoint_level_id": 81
+                        },
+                        {
+                            /* Forgotten Temple */
+                            "level_id": 97
+                        },
+                        {
+                            /* Forgotten Reliquary */
+                            "level_id": 96
+                        },
+                        {
+                            /* Ruined Fane */
+                            "level_id": 98
+                        },
+                        {
+                            /* Disused Reliquary */
+                            "level_id": 99
                         },
                         {
                             /* Travincal */
                             "level_id": 83,
                             /* Travincal */
                             "waypoint_level_id": 83
-                        },
-                        {
-<<<<<<< HEAD
-                            /* Arachnid Lair */
-                            "level_id": 84
-                        },
-                        {
-                            /* Spider Cavern */
-                            "level_id": 85
-                        },
-                        {
-                            /* Flayer Dungeon Level 1 */
-                            "level_id": 88
-                        },
-                        {
-                            /* Flayer Dungeon Level 2 */
-                            "level_id": 89
-                        },
-                        {
-                            /* Flayer Dungeon Level 3 */
-                            "level_id": 91
-=======
-                            /* Sewers Level 1 */
-                            "level_id": 92
-                        },
-                        {
-                            /* Sewers Level 2 */
-                            "level_id": 93
-                        },
-                        {
-                            /* Upper Kurast */
-                            "level_id": 81,
-                            /* Upper Kurast */
-                            "waypoint_level_id": 81
->>>>>>> c424597c
-                        },
-                        {
-                            /* Forgotten Temple */
-                            "level_id": 97
-                        },
-                        {
-                            /* Ruined Temple */
-                            "level_id": 94
-                        },
-                        {
-                            /* Disused Fane */
-                            "level_id": 95
-                        },
-                        {
-                            /* Forgotten Reliquary */
-                            "level_id": 96
-                        },
-                        {
-                            /* Ruined Fane */
-                            "level_id": 98
-                        },
-                        {
-                            /* Disused Reliquary */
-                            "level_id": 99
                         },
                         {
                             /* Durance of Hate Level 1 */
@@ -563,12 +446,20 @@
                             "waypoint_level_id": 111
                         },
                         {
+                            /* Abbadon */
+                            "level_id": 125
+                        },
+                        {
                             /* Arreat Plateau */
                             "level_id": 112,
                             /* Arreat Plateau */
                             "waypoint_level_id": 112
                         },
                         {
+                            /* Pit of Acheron */
+                            "level_id": 126
+                        },
+                        {
                             /* Crystalline Passage */
                             "level_id": 113,
                             /* Crystalline Passage */
@@ -579,6 +470,26 @@
                             "level_id": 114
                         },
                         {
+                            /* Nihlathak's Temple */
+                            "level_id": 121,
+                            /* Harrogath */
+                            "waypoint_level_id": 109
+                        },
+                        {
+                            /* Halls of Anguish */
+                            "level_id": 122
+                        },
+                        {
+                            /* Halls of Pain */
+                            "level_id": 123,
+                            /* Halls of Pain */
+                            "waypoint_level_id": 123
+                        },
+                        {
+                            /* Halls of Vaught */
+                            "level_id": 124
+                        },
+                        {
                             /* Glacial Trail */
                             "level_id": 115,
                             /* Glacial Trail */
@@ -590,7 +501,13 @@
                         },
                         {
                             /* Frozen Tundra */
-                            "level_id": 117
+                            "level_id": 117,
+                            /* Frozen Tundra */
+                            "waypoint_level_id": 117
+                        },
+                        {
+                            /* Infernal Pit */
+                            "level_id": 127
                         },
                         {
                             /* Ancient's Way */
@@ -601,59 +518,6 @@
                         {
                             /* Icy Cellar */
                             "level_id": 119
-                        },
-                        {
-                            /* Nihlathak's Temple */
-                            "level_id": 121,
-                            /* Harrogath */
-                            "waypoint_level_id": 109
-                        },
-                        {
-                            /* Halls of Anguish */
-                            "level_id": 122
-                        },
-                        {
-                            /* Halls of Pain */
-                            "level_id": 123,
-                            /* Halls of Pain */
-                            "waypoint_level_id": 123
-                        },
-                        {
-                            /* Halls of Vaught */
-                            "level_id": 124
-                        },
-                        {
-                            /* Abbadon */
-                            "level_id": 125
-                        },
-                        {
-<<<<<<< HEAD
-                            /* Pit of Acheron */
-                            "level_id": 126
-=======
-                            /* Drifter Cavern */
-                            "level_id": 116
-                        },
-                        {
-                            /* Frozen Tundra */
-                            "level_id": 117,
-                            /* Frozen Tundra */
-                            "waypoint_level_id": 117
-                        },
-                        {
-                            /* Infernal Pit */
-                            "level_id": 127
-                        },
-                        {
-                            /* Ancient's Way */
-                            "level_id": 118,
-                            /* Ancient's Way */
-                            "waypoint_level_id": 118
->>>>>>> c424597c
-                        },
-                        {
-                            /* Infernal Pit */
-                            "level_id": 127
                         },
                         {
                             /* Worldstone Keep Level 1 */
